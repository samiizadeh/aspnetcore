--- conflicted
+++ resolved
@@ -1,12 +1,8 @@
 ﻿@page "/"
 
-<<<<<<< HEAD
-<h1>Welcome!</h1>
-=======
 <PageTitle>Index</PageTitle>
 
 <h1>Hello, world!</h1>
->>>>>>> af77dc8f
 
 Welcome to your new app.
 
