--- conflicted
+++ resolved
@@ -3,12 +3,8 @@
   <PropertyGroup>
     <TargetFramework>netstandard2.0</TargetFramework>
     <Description>Provides experimental support for using System.Text.Json with HttpClient. Intended for use with Blazor running under WebAssembly.</Description>
-<<<<<<< HEAD
     <IsShippingPackage>false</IsShippingPackage>
-=======
-    <IsShippingPackage>true</IsShippingPackage>
     <HasReferenceAssembly>false</HasReferenceAssembly>
->>>>>>> bbafecc0
   </PropertyGroup>
 
   <ItemGroup>
