--- conflicted
+++ resolved
@@ -296,11 +296,7 @@
             WriteLiteral("            <div class=\"titleerror\">");
 #nullable restore
 #line 234 "Views/ErrorPage.cshtml"
-<<<<<<< HEAD
-                               Write(errorDetail.Error.GetType().Name);
-=======
                                Write(errorDetail.Error!.GetType().Name);
->>>>>>> 8d2c905f
 
 #line default
 #line hidden
@@ -308,11 +304,7 @@
             WriteLiteral(": ");
 #nullable restore
 #line 234 "Views/ErrorPage.cshtml"
-<<<<<<< HEAD
-                                                                          Output.Write(HtmlEncodeAndReplaceLineBreaks(errorDetail.Error.Message)); 
-=======
                                                                            Output.Write(HtmlEncodeAndReplaceLineBreaks(errorDetail.Error!.Message)); 
->>>>>>> 8d2c905f
 
 #line default
 #line hidden
@@ -341,17 +333,10 @@
 #line hidden
 #nullable disable
             WriteLiteral(" in <code");
-<<<<<<< HEAD
-            BeginWriteAttribute("title", " title=\"", 4862, "\"", 4886, 1);
-#nullable restore
-#line 243 "Views/ErrorPage.cshtml"
-WriteAttributeValue("", 4870, firstFrame.File, 4870, 16, false);
-=======
             BeginWriteAttribute("title", " title=\"", 4864, "\"", 4888, 1);
 #nullable restore
 #line 243 "Views/ErrorPage.cshtml"
 WriteAttributeValue("", 4872, firstFrame.File, 4872, 16, false);
->>>>>>> 8d2c905f
 
 #line default
 #line hidden
@@ -428,25 +413,16 @@
 #nullable disable
             WriteLiteral("                                <li>");
 #nullable restore
-<<<<<<< HEAD
-#line 263 "Views/ErrorPage.cshtml"
-                           Write(ex.Message);
-=======
 #line 265 "Views/ErrorPage.cshtml"
                                Write(ex.Message);
->>>>>>> 8d2c905f
 
 #line default
 #line hidden
 #nullable disable
             WriteLiteral("</li>\r\n");
 #nullable restore
-<<<<<<< HEAD
-#line 264 "Views/ErrorPage.cshtml"
-=======
 #line 266 "Views/ErrorPage.cshtml"
                             }
->>>>>>> 8d2c905f
                         }
 
 #line default
@@ -454,11 +430,7 @@
 #nullable disable
             WriteLiteral("                    </ul>\r\n");
 #nullable restore
-<<<<<<< HEAD
-#line 266 "Views/ErrorPage.cshtml"
-=======
 #line 269 "Views/ErrorPage.cshtml"
->>>>>>> 8d2c905f
                 }
             }
         }
@@ -468,11 +440,7 @@
 #nullable disable
             WriteLiteral("        <div id=\"stackpage\" class=\"page\">\r\n            <ul>\r\n");
 #nullable restore
-<<<<<<< HEAD
-#line 271 "Views/ErrorPage.cshtml"
-=======
 #line 274 "Views/ErrorPage.cshtml"
->>>>>>> 8d2c905f
                   
                     var exceptionCount = 0;
                     var stackFrameCount = 0;
@@ -484,11 +452,7 @@
 #line hidden
 #nullable disable
 #nullable restore
-<<<<<<< HEAD
-#line 277 "Views/ErrorPage.cshtml"
-=======
 #line 280 "Views/ErrorPage.cshtml"
->>>>>>> 8d2c905f
                  foreach (var errorDetail in Model.ErrorDetails)
                 {
                     exceptionCount++;
@@ -499,37 +463,23 @@
 #nullable disable
             WriteLiteral("                    <li>\r\n                        <h2 class=\"stackerror\">");
 #nullable restore
-<<<<<<< HEAD
-#line 282 "Views/ErrorPage.cshtml"
-                                          Write(errorDetail.Error.GetType().Name);
-=======
 #line 285 "Views/ErrorPage.cshtml"
                                           Write(errorDetail.Error!.GetType().Name);
->>>>>>> 8d2c905f
 
 #line default
 #line hidden
 #nullable disable
             WriteLiteral(": ");
 #nullable restore
-<<<<<<< HEAD
-#line 282 "Views/ErrorPage.cshtml"
-                                                                             Write(errorDetail.Error.Message);
-=======
 #line 285 "Views/ErrorPage.cshtml"
                                                                               Write(errorDetail.Error!.Message);
->>>>>>> 8d2c905f
 
 #line default
 #line hidden
 #nullable disable
             WriteLiteral("</h2>\r\n                        <ul>\r\n");
 #nullable restore
-<<<<<<< HEAD
-#line 284 "Views/ErrorPage.cshtml"
-=======
 #line 287 "Views/ErrorPage.cshtml"
->>>>>>> 8d2c905f
                          foreach (var frame in errorDetail.StackFrames)
                         {
                             stackFrameCount++;
@@ -539,17 +489,10 @@
 #line hidden
 #nullable disable
             WriteLiteral("                            <li class=\"frame\"");
-<<<<<<< HEAD
-            BeginWriteAttribute("id", " id=\"", 6742, "\"", 6755, 1);
-#nullable restore
-#line 288 "Views/ErrorPage.cshtml"
-WriteAttributeValue("", 6747, frameId, 6747, 8, false);
-=======
             BeginWriteAttribute("id", " id=\"", 6857, "\"", 6870, 1);
 #nullable restore
 #line 291 "Views/ErrorPage.cshtml"
 WriteAttributeValue("", 6862, frameId, 6862, 8, false);
->>>>>>> 8d2c905f
 
 #line default
 #line hidden
@@ -557,11 +500,7 @@
             EndWriteAttribute();
             WriteLiteral(">\r\n");
 #nullable restore
-<<<<<<< HEAD
-#line 289 "Views/ErrorPage.cshtml"
-=======
 #line 292 "Views/ErrorPage.cshtml"
->>>>>>> 8d2c905f
                                  if (string.IsNullOrEmpty(frame.File))
                                 {
 
@@ -570,11 +509,7 @@
 #nullable disable
             WriteLiteral("                                    <h3>");
 #nullable restore
-<<<<<<< HEAD
-#line 291 "Views/ErrorPage.cshtml"
-=======
 #line 294 "Views/ErrorPage.cshtml"
->>>>>>> 8d2c905f
                                    Write(frame.Function);
 
 #line default
@@ -582,11 +517,7 @@
 #nullable disable
             WriteLiteral("</h3>\r\n");
 #nullable restore
-<<<<<<< HEAD
-#line 292 "Views/ErrorPage.cshtml"
-=======
 #line 295 "Views/ErrorPage.cshtml"
->>>>>>> 8d2c905f
                                 }
                                 else
                                 {
@@ -596,28 +527,17 @@
 #nullable disable
             WriteLiteral("                                    <h3>");
 #nullable restore
-<<<<<<< HEAD
-#line 295 "Views/ErrorPage.cshtml"
-=======
 #line 298 "Views/ErrorPage.cshtml"
->>>>>>> 8d2c905f
                                    Write(frame.Function);
 
 #line default
 #line hidden
 #nullable disable
             WriteLiteral(" in <code");
-<<<<<<< HEAD
-            BeginWriteAttribute("title", " title=\"", 7100, "\"", 7119, 1);
-#nullable restore
-#line 295 "Views/ErrorPage.cshtml"
-WriteAttributeValue("", 7108, frame.File, 7108, 11, false);
-=======
             BeginWriteAttribute("title", " title=\"", 7215, "\"", 7234, 1);
 #nullable restore
 #line 298 "Views/ErrorPage.cshtml"
 WriteAttributeValue("", 7223, frame.File, 7223, 11, false);
->>>>>>> 8d2c905f
 
 #line default
 #line hidden
@@ -625,11 +545,7 @@
             EndWriteAttribute();
             WriteLiteral(">");
 #nullable restore
-<<<<<<< HEAD
-#line 295 "Views/ErrorPage.cshtml"
-=======
 #line 298 "Views/ErrorPage.cshtml"
->>>>>>> 8d2c905f
                                                                                 Write(System.IO.Path.GetFileName(frame.File));
 
 #line default
@@ -637,11 +553,7 @@
 #nullable disable
             WriteLiteral("</code></h3>\r\n");
 #nullable restore
-<<<<<<< HEAD
-#line 296 "Views/ErrorPage.cshtml"
-=======
 #line 299 "Views/ErrorPage.cshtml"
->>>>>>> 8d2c905f
                                 }
 
 #line default
@@ -649,11 +561,7 @@
 #nullable disable
             WriteLiteral("\r\n");
 #nullable restore
-<<<<<<< HEAD
-#line 298 "Views/ErrorPage.cshtml"
-=======
 #line 301 "Views/ErrorPage.cshtml"
->>>>>>> 8d2c905f
                                  if (frame.Line != 0 && frame.ContextCode.Any())
                                 {
 
@@ -662,11 +570,7 @@
 #nullable disable
             WriteLiteral("                                    <button class=\"expandCollapseButton\" data-frameId=\"");
 #nullable restore
-<<<<<<< HEAD
-#line 300 "Views/ErrorPage.cshtml"
-=======
 #line 303 "Views/ErrorPage.cshtml"
->>>>>>> 8d2c905f
                                                                                   Write(frameId);
 
 #line default
@@ -674,11 +578,7 @@
 #nullable disable
             WriteLiteral("\">+</button>\r\n                                    <div class=\"source\">\r\n");
 #nullable restore
-<<<<<<< HEAD
-#line 302 "Views/ErrorPage.cshtml"
-=======
 #line 305 "Views/ErrorPage.cshtml"
->>>>>>> 8d2c905f
                                          if (frame.PreContextCode.Any())
                                         {
 
@@ -686,17 +586,10 @@
 #line hidden
 #nullable disable
             WriteLiteral("                                            <ol");
-<<<<<<< HEAD
-            BeginWriteAttribute("start", " start=\"", 7659, "\"", 7688, 1);
-#nullable restore
-#line 304 "Views/ErrorPage.cshtml"
-WriteAttributeValue("", 7667, frame.PreContextLine, 7667, 21, false);
-=======
             BeginWriteAttribute("start", " start=\"", 7774, "\"", 7803, 1);
 #nullable restore
 #line 307 "Views/ErrorPage.cshtml"
 WriteAttributeValue("", 7782, frame.PreContextLine, 7782, 21, false);
->>>>>>> 8d2c905f
 
 #line default
 #line hidden
@@ -704,11 +597,7 @@
             EndWriteAttribute();
             WriteLiteral(" class=\"collapsible\">\r\n");
 #nullable restore
-<<<<<<< HEAD
-#line 305 "Views/ErrorPage.cshtml"
-=======
 #line 308 "Views/ErrorPage.cshtml"
->>>>>>> 8d2c905f
                                                  foreach (var line in frame.PreContextCode)
                                                 {
 
@@ -717,11 +606,7 @@
 #nullable disable
             WriteLiteral("                                                    <li><span>");
 #nullable restore
-<<<<<<< HEAD
-#line 307 "Views/ErrorPage.cshtml"
-=======
 #line 310 "Views/ErrorPage.cshtml"
->>>>>>> 8d2c905f
                                                          Write(line);
 
 #line default
@@ -729,11 +614,7 @@
 #nullable disable
             WriteLiteral("</span></li>\r\n");
 #nullable restore
-<<<<<<< HEAD
-#line 308 "Views/ErrorPage.cshtml"
-=======
 #line 311 "Views/ErrorPage.cshtml"
->>>>>>> 8d2c905f
                                                 }
 
 #line default
@@ -741,28 +622,17 @@
 #nullable disable
             WriteLiteral("                                            </ol>\r\n");
 #nullable restore
-<<<<<<< HEAD
-#line 310 "Views/ErrorPage.cshtml"
-=======
 #line 313 "Views/ErrorPage.cshtml"
->>>>>>> 8d2c905f
                                         }
 
 #line default
 #line hidden
 #nullable disable
             WriteLiteral("\r\n                                        <ol");
-<<<<<<< HEAD
-            BeginWriteAttribute("start", " start=\"", 8127, "\"", 8146, 1);
-#nullable restore
-#line 312 "Views/ErrorPage.cshtml"
-WriteAttributeValue("", 8135, frame.Line, 8135, 11, false);
-=======
             BeginWriteAttribute("start", " start=\"", 8242, "\"", 8261, 1);
 #nullable restore
 #line 315 "Views/ErrorPage.cshtml"
 WriteAttributeValue("", 8250, frame.Line, 8250, 11, false);
->>>>>>> 8d2c905f
 
 #line default
 #line hidden
@@ -770,11 +640,7 @@
             EndWriteAttribute();
             WriteLiteral(" class=\"highlight\">\r\n");
 #nullable restore
-<<<<<<< HEAD
-#line 313 "Views/ErrorPage.cshtml"
-=======
 #line 316 "Views/ErrorPage.cshtml"
->>>>>>> 8d2c905f
                                              foreach (var line in frame.ContextCode)
                                             {
 
@@ -783,11 +649,7 @@
 #nullable disable
             WriteLiteral("                                                <li><span>");
 #nullable restore
-<<<<<<< HEAD
-#line 315 "Views/ErrorPage.cshtml"
-=======
 #line 318 "Views/ErrorPage.cshtml"
->>>>>>> 8d2c905f
                                                      Write(line);
 
 #line default
@@ -795,11 +657,7 @@
 #nullable disable
             WriteLiteral("</span></li>\r\n");
 #nullable restore
-<<<<<<< HEAD
-#line 316 "Views/ErrorPage.cshtml"
-=======
 #line 319 "Views/ErrorPage.cshtml"
->>>>>>> 8d2c905f
                                             }
 
 #line default
@@ -807,11 +665,7 @@
 #nullable disable
             WriteLiteral("                                        </ol>\r\n\r\n");
 #nullable restore
-<<<<<<< HEAD
-#line 319 "Views/ErrorPage.cshtml"
-=======
 #line 322 "Views/ErrorPage.cshtml"
->>>>>>> 8d2c905f
                                          if (frame.PostContextCode.Any())
                                         {
 
@@ -819,17 +673,10 @@
 #line hidden
 #nullable disable
             WriteLiteral("                                            <ol");
-<<<<<<< HEAD
-            BeginWriteAttribute("start", " start=\'", 8639, "\'", 8664, 1);
-#nullable restore
-#line 321 "Views/ErrorPage.cshtml"
-WriteAttributeValue("", 8647, frame.Line + 1, 8647, 17, false);
-=======
             BeginWriteAttribute("start", " start=\'", 8754, "\'", 8779, 1);
 #nullable restore
 #line 324 "Views/ErrorPage.cshtml"
 WriteAttributeValue("", 8762, frame.Line + 1, 8762, 17, false);
->>>>>>> 8d2c905f
 
 #line default
 #line hidden
@@ -837,11 +684,7 @@
             EndWriteAttribute();
             WriteLiteral(" class=\"collapsible\">\r\n");
 #nullable restore
-<<<<<<< HEAD
-#line 322 "Views/ErrorPage.cshtml"
-=======
 #line 325 "Views/ErrorPage.cshtml"
->>>>>>> 8d2c905f
                                                  foreach (var line in frame.PostContextCode)
                                                 {
 
@@ -850,11 +693,7 @@
 #nullable disable
             WriteLiteral("                                                    <li><span>");
 #nullable restore
-<<<<<<< HEAD
-#line 324 "Views/ErrorPage.cshtml"
-=======
 #line 327 "Views/ErrorPage.cshtml"
->>>>>>> 8d2c905f
                                                          Write(line);
 
 #line default
@@ -862,11 +701,7 @@
 #nullable disable
             WriteLiteral("</span></li>\r\n");
 #nullable restore
-<<<<<<< HEAD
-#line 325 "Views/ErrorPage.cshtml"
-=======
 #line 328 "Views/ErrorPage.cshtml"
->>>>>>> 8d2c905f
                                                 }
 
 #line default
@@ -874,11 +709,7 @@
 #nullable disable
             WriteLiteral("                                            </ol>\r\n");
 #nullable restore
-<<<<<<< HEAD
-#line 327 "Views/ErrorPage.cshtml"
-=======
 #line 330 "Views/ErrorPage.cshtml"
->>>>>>> 8d2c905f
                                         }
 
 #line default
@@ -886,11 +717,7 @@
 #nullable disable
             WriteLiteral("                                    </div>\r\n");
 #nullable restore
-<<<<<<< HEAD
-#line 329 "Views/ErrorPage.cshtml"
-=======
 #line 332 "Views/ErrorPage.cshtml"
->>>>>>> 8d2c905f
                                 }
 
 #line default
@@ -898,11 +725,7 @@
 #nullable disable
             WriteLiteral("                            </li>\r\n");
 #nullable restore
-<<<<<<< HEAD
-#line 331 "Views/ErrorPage.cshtml"
-=======
 #line 334 "Views/ErrorPage.cshtml"
->>>>>>> 8d2c905f
                         }
 
 #line default
@@ -916,28 +739,17 @@
                             <div class=""showRawExceptionContainer"">
                                 <button class=""showRawException"" data-exceptionDetailId=""");
 #nullable restore
-<<<<<<< HEAD
-#line 338 "Views/ErrorPage.cshtml"
-=======
 #line 341 "Views/ErrorPage.cshtml"
->>>>>>> 8d2c905f
                                                                                     Write(exceptionDetailId);
 
 #line default
 #line hidden
 #nullable disable
             WriteLiteral("\">Show raw exception details</button>\r\n                            </div>\r\n                            <div");
-<<<<<<< HEAD
-            BeginWriteAttribute("id", " id=\"", 9655, "\"", 9678, 1);
-#nullable restore
-#line 340 "Views/ErrorPage.cshtml"
-WriteAttributeValue("", 9660, exceptionDetailId, 9660, 18, false);
-=======
             BeginWriteAttribute("id", " id=\"", 9770, "\"", 9793, 1);
 #nullable restore
 #line 343 "Views/ErrorPage.cshtml"
 WriteAttributeValue("", 9775, exceptionDetailId, 9775, 18, false);
->>>>>>> 8d2c905f
 
 #line default
 #line hidden
@@ -945,24 +757,15 @@
             EndWriteAttribute();
             WriteLiteral(" class=\"rawExceptionDetails\">\r\n                                <pre class=\"rawExceptionStackTrace\">");
 #nullable restore
-<<<<<<< HEAD
-#line 341 "Views/ErrorPage.cshtml"
-                                                               Write(errorDetail.Error.ToString());
-=======
 #line 344 "Views/ErrorPage.cshtml"
                                                                Write(errorDetail.Error!.ToString());
->>>>>>> 8d2c905f
 
 #line default
 #line hidden
 #nullable disable
             WriteLiteral("</pre>\r\n                            </div>\r\n                        </div>\r\n                    </li>\r\n");
 #nullable restore
-<<<<<<< HEAD
-#line 345 "Views/ErrorPage.cshtml"
-=======
 #line 348 "Views/ErrorPage.cshtml"
->>>>>>> 8d2c905f
                 }
 
 #line default
@@ -970,11 +773,7 @@
 #nullable disable
             WriteLiteral("            </ul>\r\n        </div>\r\n");
 #nullable restore
-<<<<<<< HEAD
-#line 348 "Views/ErrorPage.cshtml"
-=======
 #line 351 "Views/ErrorPage.cshtml"
->>>>>>> 8d2c905f
          if (Model.ShowRuntimeDetails) {
 
 #line default
@@ -982,11 +781,7 @@
 #nullable disable
             WriteLiteral("            <footer>\r\n                ");
 #nullable restore
-<<<<<<< HEAD
-#line 350 "Views/ErrorPage.cshtml"
-=======
 #line 353 "Views/ErrorPage.cshtml"
->>>>>>> 8d2c905f
            Write(Model.RuntimeDisplayName);
 
 #line default
@@ -994,11 +789,7 @@
 #nullable disable
             WriteLiteral(" ");
 #nullable restore
-<<<<<<< HEAD
-#line 350 "Views/ErrorPage.cshtml"
-=======
 #line 353 "Views/ErrorPage.cshtml"
->>>>>>> 8d2c905f
                                      Write(Model.RuntimeArchitecture);
 
 #line default
@@ -1006,11 +797,7 @@
 #nullable disable
             WriteLiteral(" v");
 #nullable restore
-<<<<<<< HEAD
-#line 350 "Views/ErrorPage.cshtml"
-=======
 #line 353 "Views/ErrorPage.cshtml"
->>>>>>> 8d2c905f
                                                                   Write(Model.ClrVersion);
 
 #line default
@@ -1018,11 +805,7 @@
 #nullable disable
             WriteLiteral(" &nbsp;&nbsp;&nbsp;|&nbsp;&nbsp;&nbsp;Microsoft.AspNetCore.Hosting version ");
 #nullable restore
-<<<<<<< HEAD
-#line 350 "Views/ErrorPage.cshtml"
-=======
 #line 353 "Views/ErrorPage.cshtml"
->>>>>>> 8d2c905f
                                                                                                                                                                Write(Model.CurrentAssemblyVesion);
 
 #line default
@@ -1030,11 +813,7 @@
 #nullable disable
             WriteLiteral(" &nbsp;&nbsp;&nbsp;|&nbsp;&nbsp;&nbsp; ");
 #nullable restore
-<<<<<<< HEAD
-#line 350 "Views/ErrorPage.cshtml"
-=======
 #line 353 "Views/ErrorPage.cshtml"
->>>>>>> 8d2c905f
                                                                                                                                                                                                                                   Write(Model.OperatingSystemDescription);
 
 #line default
@@ -1042,11 +821,7 @@
 #nullable disable
             WriteLiteral(" &nbsp;&nbsp;&nbsp;|&nbsp;&nbsp;&nbsp;<a href=\"http://go.microsoft.com/fwlink/?LinkId=517394\">Need help?</a>\r\n            </footer>\r\n");
 #nullable restore
-<<<<<<< HEAD
-#line 352 "Views/ErrorPage.cshtml"
-=======
 #line 355 "Views/ErrorPage.cshtml"
->>>>>>> 8d2c905f
         }
 
 #line default
