[submodule "modules/Antiforgery"]
	path = modules/Antiforgery
	url = https://github.com/aspnet/Antiforgery.git
	branch = release/2.2
[submodule "modules/BasicMiddleware"]
	path = modules/BasicMiddleware
	url = https://github.com/aspnet/BasicMiddleware.git
	branch = release/2.2
[submodule "modules/BrowserLink"]
	path = modules/BrowserLink
	url = https://github.com/aspnet/BrowserLink.git
	branch = release/2.2
[submodule "modules/CORS"]
	path = modules/CORS
	url = https://github.com/aspnet/CORS.git
<<<<<<< HEAD
	branch = release/2.2
[submodule "modules/Diagnostics"]
	path = modules/Diagnostics
	url = https://github.com/aspnet/Diagnostics.git
	branch = release/2.2
=======
	branch = release/2.1
>>>>>>> 6a6c88d8
[submodule "modules/EntityFrameworkCore"]
	path = modules/EntityFrameworkCore
	url = https://github.com/aspnet/EntityFrameworkCore.git
	branch = release/2.2
[submodule "modules/HttpSysServer"]
	path = modules/HttpSysServer
	url = https://github.com/aspnet/HttpSysServer.git
	branch = release/2.2
[submodule "modules/Identity"]
	path = modules/Identity
	url = https://github.com/aspnet/Identity.git
	branch = release/2.2
[submodule "modules/Localization"]
	path = modules/Localization
	url = https://github.com/aspnet/Localization.git
	branch = release/2.2
[submodule "modules/Mvc"]
	path = modules/Mvc
	url = https://github.com/aspnet/Mvc.git
	branch = release/2.2
[submodule "modules/MvcPrecompilation"]
	path = modules/MvcPrecompilation
	url = https://github.com/aspnet/MvcPrecompilation.git
	branch = release/2.2
[submodule "modules/Razor"]
	path = modules/Razor
	url = https://github.com/aspnet/Razor.git
	branch = release/2.2
[submodule "modules/ResponseCaching"]
	path = modules/ResponseCaching
	url = https://github.com/aspnet/ResponseCaching.git
	branch = release/2.2
[submodule "modules/Routing"]
	path = modules/Routing
	url = https://github.com/aspnet/Routing.git
	branch = release/2.2
[submodule "modules/Scaffolding"]
	path = modules/Scaffolding
	url = https://github.com/aspnet/Scaffolding.git
	branch = release/2.2
[submodule "modules/Security"]
	path = modules/Security
	url = https://github.com/aspnet/Security.git
	branch = release/2.2
[submodule "modules/SignalR"]
	path = modules/SignalR
	url = https://github.com/aspnet/SignalR.git
	branch = release/2.2
[submodule "src/IISIntegration/test/gtest/googletest"]
	path = src/IISIntegration/test/gtest/googletest
	url = https://github.com/google/googletest<|MERGE_RESOLUTION|>--- conflicted
+++ resolved
@@ -13,15 +13,7 @@
 [submodule "modules/CORS"]
 	path = modules/CORS
 	url = https://github.com/aspnet/CORS.git
-<<<<<<< HEAD
 	branch = release/2.2
-[submodule "modules/Diagnostics"]
-	path = modules/Diagnostics
-	url = https://github.com/aspnet/Diagnostics.git
-	branch = release/2.2
-=======
-	branch = release/2.1
->>>>>>> 6a6c88d8
 [submodule "modules/EntityFrameworkCore"]
 	path = modules/EntityFrameworkCore
 	url = https://github.com/aspnet/EntityFrameworkCore.git
