// Copyright (c) .NET Foundation. All rights reserved.
// Licensed under the Apache License, Version 2.0. See License.txt in the project root for license information.

using System;
using System.Buffers;
using System.Collections.Generic;
using System.Diagnostics;
using System.Linq;
using System.Security.Claims;
using System.Text;
using System.Threading.Tasks;
using MessagePack;
using MessagePack.Formatters;
using Microsoft.AspNetCore.Connections;
using Microsoft.AspNetCore.Http;
using Microsoft.AspNetCore.Http.Connections.Features;
using Microsoft.AspNetCore.SignalR.Internal;
using Microsoft.AspNetCore.SignalR.Protocol;
using Microsoft.Extensions.DependencyInjection;
using Microsoft.Extensions.DependencyInjection.Extensions;
using Microsoft.Extensions.Options;
using Moq;
using Newtonsoft.Json;
using Newtonsoft.Json.Linq;
using Newtonsoft.Json.Serialization;
using Xunit;

namespace Microsoft.AspNetCore.SignalR.Tests
{
    public class HubConnectionHandlerTests
    {
        [Fact]
        public async Task HubsAreDisposed()
        {
            var trackDispose = new TrackDispose();
            var serviceProvider = HubConnectionHandlerTestUtils.CreateServiceProvider(s => s.AddSingleton(trackDispose));
            var connectionHandler = serviceProvider.GetService<HubConnectionHandler<DisposeTrackingHub>>();

            using (var client = new TestClient())
            {
                var connectionHandlerTask = await client.ConnectAsync(connectionHandler);

                // kill the connection
                client.Dispose();

                await connectionHandlerTask;

                Assert.Equal(2, trackDispose.DisposeCount);
            }
        }

        [Fact]
        public async Task ConnectionAbortedTokenTriggers()
        {
            var state = new ConnectionLifetimeState();
            var serviceProvider = HubConnectionHandlerTestUtils.CreateServiceProvider(s => s.AddSingleton(state));
            var connectionHandler = serviceProvider.GetService<HubConnectionHandler<ConnectionLifetimeHub>>();

            using (var client = new TestClient())
            {
                var connectionHandlerTask = await client.ConnectAsync(connectionHandler);

                // kill the connection
                client.Dispose();

                await connectionHandlerTask.OrTimeout();

                Assert.True(state.TokenCallbackTriggered);
                Assert.False(state.TokenStateInConnected);
                Assert.True(state.TokenStateInDisconnected);
            }
        }

        [Fact]
        public async Task OnDisconnectedAsyncTriggersWhenAbortedTokenCallbackThrows()
        {
            var serviceProvider = HubConnectionHandlerTestUtils.CreateServiceProvider();
            var connectionHandler = serviceProvider.GetService<HubConnectionHandler<ErrorInAbortedTokenHub>>();

            using (var client = new TestClient())
            {
                var connectionHandlerTask = await client.ConnectAsync(connectionHandler);

                // kill the connection
                client.Dispose();

                await connectionHandlerTask.OrTimeout();

                var firedOnConnected = (bool)client.Connection.Items[nameof(ErrorInAbortedTokenHub.OnConnectedAsync)];
                var firedOnDisconnected = (bool)client.Connection.Items[nameof(ErrorInAbortedTokenHub.OnDisconnectedAsync)];

                Assert.True(firedOnConnected);
                Assert.True(firedOnDisconnected);
            }
        }

        [Fact]
        public async Task AbortFromHubMethodForcesClientDisconnect()
        {
            var serviceProvider = HubConnectionHandlerTestUtils.CreateServiceProvider();
            var connectionHandler = serviceProvider.GetService<HubConnectionHandler<AbortHub>>();

            using (var client = new TestClient())
            {
                var connectionHandlerTask = await client.ConnectAsync(connectionHandler);

                await client.SendInvocationAsync(nameof(AbortHub.Kill)).OrTimeout();

                await connectionHandlerTask.OrTimeout();

                Assert.Null(client.TryRead());
            }
        }

        [Fact]
        public async Task MissingHandshakeAndMessageSentFromHubConnectionCanBeDisposedCleanly()
        {
            var serviceProvider = HubConnectionHandlerTestUtils.CreateServiceProvider();
            var connectionHandler = serviceProvider.GetService<HubConnectionHandler<SimpleHub>>();

            using (var client = new TestClient())
            {
                var connectionHandlerTask = await client.ConnectAsync(connectionHandler, false, false);

                // kill the connection
                client.Dispose();

                await connectionHandlerTask;

                Assert.Null(client.HandshakeResponseMessage);
            }
        }

        [Fact]
        public async Task HandshakeTimesOut()
        {
            var serviceProvider = HubConnectionHandlerTestUtils.CreateServiceProvider(services =>
            {
                services.Configure<HubOptions>(options =>
                {
                    options.HandshakeTimeout = TimeSpan.FromMilliseconds(5);
                });
            });
            var connectionHandler = serviceProvider.GetService<HubConnectionHandler<SimpleHub>>();

            using (var client = new TestClient())
            {
                var connectionHandlerTask = await client.ConnectAsync(connectionHandler, false);

                Assert.NotNull(client.HandshakeResponseMessage);
                Assert.Equal("Handshake was canceled.", client.HandshakeResponseMessage.Error);

                await connectionHandlerTask.OrTimeout();
            }
        }

        [Fact]
        public async Task CanLoadHubContext()
        {
            var serviceProvider = HubConnectionHandlerTestUtils.CreateServiceProvider();
            var context = serviceProvider.GetRequiredService<IHubContext<SimpleHub>>();
            await context.Clients.All.SendAsync("Send", "test");
        }

        [Fact]
        public async Task CanLoadTypedHubContext()
        {
            var serviceProvider = HubConnectionHandlerTestUtils.CreateServiceProvider();
            var context = serviceProvider.GetRequiredService<IHubContext<SimpleTypedHub, ITypedHubClient>>();
            await context.Clients.All.Send("test");
        }

        [Fact]
        public void FailsToLoadInvalidTypedHubClient()
        {
            var serviceProvider = HubConnectionHandlerTestUtils.CreateServiceProvider();
            var ex = Assert.Throws<InvalidOperationException>(() =>
                serviceProvider.GetRequiredService<IHubContext<SimpleVoidReturningTypedHub, IVoidReturningTypedHubClient>>());
            Assert.Equal($"Cannot generate proxy implementation for '{typeof(IVoidReturningTypedHubClient).FullName}.{nameof(IVoidReturningTypedHubClient.Send)}'. All client proxy methods must return '{typeof(Task).FullName}'.", ex.Message);
        }

        [Fact]
        public async Task HandshakeFailureFromUnknownProtocolSendsResponseWithError()
        {
            var hubProtocolMock = new Mock<IHubProtocol>();
            hubProtocolMock.Setup(m => m.Name).Returns("CustomProtocol");

            var connectionHandler = HubConnectionHandlerTestUtils.GetHubConnectionHandler(typeof(HubT));

            using (var client = new TestClient(protocol: hubProtocolMock.Object))
            {
                var connectionHandlerTask = await client.ConnectAsync(connectionHandler);

                Assert.NotNull(client.HandshakeResponseMessage);
                Assert.Equal("The protocol 'CustomProtocol' is not supported.", client.HandshakeResponseMessage.Error);

                client.Dispose();

                await connectionHandlerTask.OrTimeout();
            }
        }

        [Fact]
        public async Task HandshakeFailureFromUnsupportedFormatSendsResponseWithError()
        {
            var hubProtocolMock = new Mock<IHubProtocol>();
            hubProtocolMock.Setup(m => m.Name).Returns("CustomProtocol");

            var connectionHandler = HubConnectionHandlerTestUtils.GetHubConnectionHandler(typeof(HubT));

            using (var client = new TestClient(protocol: new MessagePackHubProtocol()))
            {
                client.SupportedFormats = TransferFormat.Text;

                var connectionHandlerTask = await client.ConnectAsync(connectionHandler);

                Assert.NotNull(client.HandshakeResponseMessage);
                Assert.Equal("Cannot use the 'messagepack' protocol on the current transport. The transport does not support 'Binary' transfer format.", client.HandshakeResponseMessage.Error);

                client.Dispose();

                await connectionHandlerTask.OrTimeout();
            }
        }

        [Fact]
        public async Task SendingHandshakeRequestInChunksWorks()
        {
            var connectionHandler = HubConnectionHandlerTestUtils.GetHubConnectionHandler(typeof(HubT));
            var part1 = Encoding.UTF8.GetBytes("{\"protocol\": \"json\"");
            var part2 = Encoding.UTF8.GetBytes(",\"version\": 1}");
            var part3 = Encoding.UTF8.GetBytes("\u001e");

            using (var client = new TestClient())
            {
                client.SupportedFormats = TransferFormat.Text;

                var connectionHandlerTask = await client.ConnectAsync(connectionHandler,
                                                        sendHandshakeRequestMessage: false,
                                                        expectedHandshakeResponseMessage: false);

                // Wait for the handshake response
                var task = client.ReadAsync(isHandshake: true);

                await client.Connection.Application.Output.WriteAsync(part1);

                Assert.False(task.IsCompleted);

                await client.Connection.Application.Output.WriteAsync(part2);

                Assert.False(task.IsCompleted);

                await client.Connection.Application.Output.WriteAsync(part3);

                Assert.True(task.IsCompleted);

                var response = (await task) as HandshakeResponseMessage;
                Assert.NotNull(response);

                client.Dispose();

                await connectionHandlerTask.OrTimeout();
            }
        }

        [Fact]
        public async Task SendingInvocatonInChunksWorks()
        {
            var connectionHandler = HubConnectionHandlerTestUtils.GetHubConnectionHandler(typeof(HubT));
            var part1 = Encoding.UTF8.GetBytes("{\"type\":1, \"invocationId\":\"1\", ");
            var part2 = Encoding.UTF8.GetBytes("\"target\": \"Echo\", \"arguments\"");
            var part3 = Encoding.UTF8.GetBytes(":[\"hello\"]}\u001e");

            using (var client = new TestClient())
            {
                client.SupportedFormats = TransferFormat.Text;

                var connectionHandlerTask = await client.ConnectAsync(connectionHandler);

                // Wait for the hub completion
                var task = client.ReadAsync();

                await client.Connection.Application.Output.WriteAsync(part1);

                Assert.False(task.IsCompleted);

                await client.Connection.Application.Output.WriteAsync(part2);

                Assert.False(task.IsCompleted);

                await client.Connection.Application.Output.WriteAsync(part3);

                Assert.True(task.IsCompleted);

                var completionMessage = await task as CompletionMessage;
                Assert.NotNull(completionMessage);
                Assert.Equal("hello", completionMessage.Result);
                Assert.Equal("1", completionMessage.InvocationId);

                client.Dispose();

                await connectionHandlerTask.OrTimeout();
            }
        }

        [Fact]
        public async Task SendingHandshakeRequestAndInvocationInSamePayloadParsesHandshakeAndInvocation()
        {
            var connectionHandler = HubConnectionHandlerTestUtils.GetHubConnectionHandler(typeof(HubT));
            var payload = Encoding.UTF8.GetBytes("{\"protocol\": \"json\",\"version\": 1}\u001e{\"type\":1, \"invocationId\":\"1\", \"target\": \"Echo\", \"arguments\":[\"hello\"]}\u001e");

            using (var client = new TestClient())
            {
                client.SupportedFormats = TransferFormat.Text;

                var connectionHandlerTask = await client.ConnectAsync(connectionHandler,
                                                        sendHandshakeRequestMessage: false,
                                                        expectedHandshakeResponseMessage: false);

                // Wait for the handshake response
                var task = client.ReadAsync(isHandshake: true);

                await client.Connection.Application.Output.WriteAsync(payload);

                Assert.True(task.IsCompleted);

                var response = await task as HandshakeResponseMessage;
                Assert.NotNull(response);

                var completionMessage = await client.ReadAsync() as CompletionMessage;
                Assert.NotNull(completionMessage);
                Assert.Equal("hello", completionMessage.Result);
                Assert.Equal("1", completionMessage.InvocationId);

                client.Dispose();

                await connectionHandlerTask.OrTimeout();
            }
        }

        [Fact]
        public async Task HandshakeSuccessSendsResponseWithoutError()
        {
            var connectionHandler = HubConnectionHandlerTestUtils.GetHubConnectionHandler(typeof(HubT));

            using (var client = new TestClient())
            {
                var connectionHandlerTask = await client.ConnectAsync(connectionHandler);

                Assert.NotNull(client.HandshakeResponseMessage);
                Assert.Null(client.HandshakeResponseMessage.Error);

                client.Dispose();

                await connectionHandlerTask.OrTimeout();
            }
        }

        [Fact]
        public async Task HandshakeFailureFromIncompatibleProtocolVersionSendsResponseWithError()
        {
            var hubProtocolMock = new Mock<IHubProtocol>();
            hubProtocolMock.Setup(m => m.Name).Returns("json");
            hubProtocolMock.Setup(m => m.Version).Returns(9001);

            var connectionHandler = HubConnectionHandlerTestUtils.GetHubConnectionHandler(typeof(HubT));

            using (var client = new TestClient(protocol: hubProtocolMock.Object))
            {
                var connectionHandlerTask = await client.ConnectAsync(connectionHandler);

                Assert.NotNull(client.HandshakeResponseMessage);
                Assert.Equal("The server does not support version 9001 of the 'json' protocol.", client.HandshakeResponseMessage.Error);

                client.Dispose();

                await connectionHandlerTask.OrTimeout();
            }
        }

        [Fact]
        public async Task ConnectionClosesOnServerWithPartialHandshakeMessageAndCompletedPipe()
        {
            var connectionHandler = HubConnectionHandlerTestUtils.GetHubConnectionHandler(typeof(HubT));

            using (var client = new TestClient())
            {
                // partial handshake
                var payload = Encoding.UTF8.GetBytes("{\"protocol\": \"json\",\"ver");
                await client.Connection.Application.Output.WriteAsync(payload).OrTimeout();

                var connectionHandlerTask = await client.ConnectAsync(connectionHandler, sendHandshakeRequestMessage: false, expectedHandshakeResponseMessage: false);
                // Complete the pipe to 'close' the connection
                client.Connection.Application.Output.Complete();

                // This will never complete as the pipe was completed and nothing can be written to it
                var handshakeReadTask =  client.ReadAsync(true);

                // Check that the connection was closed on the server
                await connectionHandlerTask.OrTimeout();
                Assert.False(handshakeReadTask.IsCompleted);

                client.Dispose();
            }
        }

        [Fact]
        public async Task LifetimeManagerOnDisconnectedAsyncCalledIfLifetimeManagerOnConnectedAsyncThrows()
        {
            var mockLifetimeManager = new Mock<HubLifetimeManager<Hub>>();
            mockLifetimeManager
                .Setup(m => m.OnConnectedAsync(It.IsAny<HubConnectionContext>()))
                .Throws(new InvalidOperationException("Lifetime manager OnConnectedAsync failed."));
            var mockHubActivator = new Mock<IHubActivator<Hub>>();

            var serviceProvider = HubConnectionHandlerTestUtils.CreateServiceProvider(services =>
            {
                services.AddSingleton(mockLifetimeManager.Object);
                services.AddSingleton(mockHubActivator.Object);
            });

            var connectionHandler = serviceProvider.GetService<HubConnectionHandler<Hub>>();

            using (var client = new TestClient())
            {
                var exception =
                    await Assert.ThrowsAsync<InvalidOperationException>(
                        async () =>
                        {
                            var connectionHandlerTask = await client.ConnectAsync(connectionHandler);
                            await connectionHandlerTask.OrTimeout();
                        });
                Assert.Equal("Lifetime manager OnConnectedAsync failed.", exception.Message);

                client.Dispose();

                mockLifetimeManager.Verify(m => m.OnConnectedAsync(It.IsAny<HubConnectionContext>()), Times.Once);
                mockLifetimeManager.Verify(m => m.OnDisconnectedAsync(It.IsAny<HubConnectionContext>()), Times.Once);
                // No hubs should be created since the connection is terminated
                mockHubActivator.Verify(m => m.Create(), Times.Never);
                mockHubActivator.Verify(m => m.Release(It.IsAny<Hub>()), Times.Never);
            }
        }

        [Fact]
        public async Task HubOnDisconnectedAsyncCalledIfHubOnConnectedAsyncThrows()
        {
            var mockLifetimeManager = new Mock<HubLifetimeManager<OnConnectedThrowsHub>>();
            var serviceProvider = HubConnectionHandlerTestUtils.CreateServiceProvider(services =>
            {
                services.AddSingleton(mockLifetimeManager.Object);
            });

            var connectionHandler = serviceProvider.GetService<HubConnectionHandler<OnConnectedThrowsHub>>();

            using (var client = new TestClient())
            {
                var connectionHandlerTask = await client.ConnectAsync(connectionHandler);
                client.Dispose();

                await connectionHandlerTask.OrTimeout();

                mockLifetimeManager.Verify(m => m.OnConnectedAsync(It.IsAny<HubConnectionContext>()), Times.Once);
                mockLifetimeManager.Verify(m => m.OnDisconnectedAsync(It.IsAny<HubConnectionContext>()), Times.Once);
            }
        }

        [Fact]
        public async Task LifetimeManagerOnDisconnectedAsyncCalledIfHubOnDisconnectedAsyncThrows()
        {
            var mockLifetimeManager = new Mock<HubLifetimeManager<OnDisconnectedThrowsHub>>();
            var serviceProvider = HubConnectionHandlerTestUtils.CreateServiceProvider(services =>
            {
                services.AddSingleton(mockLifetimeManager.Object);
            });

            var connectionHandler = serviceProvider.GetService<HubConnectionHandler<OnDisconnectedThrowsHub>>();

            using (var client = new TestClient())
            {
                var connectionHandlerTask = await client.ConnectAsync(connectionHandler);
                client.Dispose();

                var exception = await Assert.ThrowsAsync<InvalidOperationException>(async () => await connectionHandlerTask);
                Assert.Equal("Hub OnDisconnected failed.", exception.Message);

                mockLifetimeManager.Verify(m => m.OnConnectedAsync(It.IsAny<HubConnectionContext>()), Times.Once);
                mockLifetimeManager.Verify(m => m.OnDisconnectedAsync(It.IsAny<HubConnectionContext>()), Times.Once);
            }
        }

        [Fact]
        public async Task HubMethodCanReturnValueFromTask()
        {
            var serviceProvider = HubConnectionHandlerTestUtils.CreateServiceProvider();

            var connectionHandler = serviceProvider.GetService<HubConnectionHandler<MethodHub>>();

            using (var client = new TestClient())
            {
                var connectionHandlerTask = await client.ConnectAsync(connectionHandler);

                var result = (await client.InvokeAsync(nameof(MethodHub.TaskValueMethod)).OrTimeout()).Result;

                // json serializer makes this a long
                Assert.Equal(42L, result);

                // kill the connection
                client.Dispose();

                await connectionHandlerTask.OrTimeout();
            }
        }

        [Theory]
        [MemberData(nameof(HubTypes))]
        public async Task HubMethodsAreCaseInsensitive(Type hubType)
        {
            var connectionHandler = HubConnectionHandlerTestUtils.GetHubConnectionHandler(hubType);

            using (var client = new TestClient())
            {
                var connectionHandlerTask = (Task)await client.ConnectAsync(connectionHandler);

                var result = (await client.InvokeAsync("echo", "hello").OrTimeout()).Result;

                Assert.Equal("hello", result);

                // kill the connection
                client.Dispose();

                await connectionHandlerTask.OrTimeout();
            }
        }

        [Theory]
        [InlineData(nameof(MethodHub.MethodThatThrows), true)]
        [InlineData(nameof(MethodHub.MethodThatYieldsFailedTask), false)]
        public async Task HubMethodCanThrowOrYieldFailedTask(string methodName, bool detailedErrors)
        {
            var serviceProvider = HubConnectionHandlerTestUtils.CreateServiceProvider(builder =>
            {
                builder.AddSignalR(options =>
                {
                    options.EnableDetailedErrors = detailedErrors;
                });
            });

            var connectionHandler = serviceProvider.GetService<HubConnectionHandler<MethodHub>>();

            using (var client = new TestClient())
            {
                var connectionHandlerTask = await client.ConnectAsync(connectionHandler);

                var message = await client.InvokeAsync(methodName).OrTimeout();

                if (detailedErrors)
                {
                    Assert.Equal($"An unexpected error occurred invoking '{methodName}' on the server. InvalidOperationException: BOOM!", message.Error);
                }
                else
                {
                    Assert.Equal($"An unexpected error occurred invoking '{methodName}' on the server.", message.Error);
                }

                // kill the connection
                client.Dispose();

                await connectionHandlerTask.OrTimeout();
            }
        }

        [Fact]
        public async Task DetailedExceptionEvenWhenNotExplicitlySet()
        {
            var serviceProvider = HubConnectionHandlerTestUtils.CreateServiceProvider();

            var methodName = nameof(MethodHub.ThrowHubException);

            var connectionHandler = serviceProvider.GetService<HubConnectionHandler<MethodHub>>();

            using (var client = new TestClient())
            {
                var connectionHandlerTask = await client.ConnectAsync(connectionHandler);

                var message = await client.InvokeAsync(methodName).OrTimeout();

                Assert.Equal($"An unexpected error occurred invoking '{methodName}' on the server. HubException: This is a hub exception", message.Error);

                // kill the connection
                client.Dispose();

                await connectionHandlerTask.OrTimeout();
            }
        }

        [Fact]
        public async Task HubMethodDoesNotSendResultWhenInvocationIsNonBlocking()
        {
            var serviceProvider = HubConnectionHandlerTestUtils.CreateServiceProvider();

            var connectionHandler = serviceProvider.GetService<HubConnectionHandler<MethodHub>>();

            using (var client = new TestClient())
            {
                var connectionHandlerTask = await client.ConnectAsync(connectionHandler);

                await client.SendInvocationAsync(nameof(MethodHub.ValueMethod), nonBlocking: true).OrTimeout();

                // kill the connection
                client.Dispose();

                // Ensure the client channel is empty
                var message = client.TryRead();
                switch (message)
                {
                    case CloseMessage close:
                        break;
                    default:
                        Assert.Null(message);
                        break;
                }

                await connectionHandlerTask.OrTimeout();
            }
        }

        [Fact]
        public async Task HubMethodCanBeVoid()
        {
            var serviceProvider = HubConnectionHandlerTestUtils.CreateServiceProvider();

            var connectionHandler = serviceProvider.GetService<HubConnectionHandler<MethodHub>>();

            using (var client = new TestClient())
            {
                var connectionHandlerTask = await client.ConnectAsync(connectionHandler);

                var result = (await client.InvokeAsync(nameof(MethodHub.VoidMethod)).OrTimeout()).Result;

                Assert.Null(result);

                // kill the connection
                client.Dispose();

                await connectionHandlerTask.OrTimeout();
            }
        }

        [Fact]
        public async Task HubMethodCanBeRenamedWithAttribute()
        {
            var serviceProvider = HubConnectionHandlerTestUtils.CreateServiceProvider();

            var connectionHandler = serviceProvider.GetService<HubConnectionHandler<MethodHub>>();

            using (var client = new TestClient())
            {
                var connectionHandlerTask = await client.ConnectAsync(connectionHandler);

                var result = (await client.InvokeAsync("RenamedMethod").OrTimeout()).Result;

                // json serializer makes this a long
                Assert.Equal(43L, result);

                // kill the connection
                client.Dispose();

                await connectionHandlerTask.OrTimeout();
            }
        }

        [Fact]
        public async Task HubMethodNameAttributeIsInherited()
        {
            var serviceProvider = HubConnectionHandlerTestUtils.CreateServiceProvider();

            var connectionHandler = serviceProvider.GetService<HubConnectionHandler<InheritedHub>>();

            using (var client = new TestClient())
            {
                var connectionHandlerTask = await client.ConnectAsync(connectionHandler);

                var result = (await client.InvokeAsync("RenamedVirtualMethod").OrTimeout()).Result;

                // json serializer makes this a long
                Assert.Equal(34L, result);

                // kill the connection
                client.Dispose();

                await connectionHandlerTask.OrTimeout();
            }
        }

        [Theory]
        [InlineData(nameof(MethodHub.VoidMethod))]
        [InlineData(nameof(MethodHub.MethodThatThrows))]
        [InlineData(nameof(MethodHub.ValueMethod))]
        public async Task NonBlockingInvocationDoesNotSendCompletion(string methodName)
        {
            var serviceProvider = HubConnectionHandlerTestUtils.CreateServiceProvider();

            var connectionHandler = serviceProvider.GetService<HubConnectionHandler<MethodHub>>();

            using (var client = new TestClient())
            {
                var connectionHandlerTask = await client.ConnectAsync(connectionHandler);

                // This invocation should be completely synchronous
                await client.SendInvocationAsync(methodName, nonBlocking: true).OrTimeout();

                // kill the connection
                client.Dispose();

                // only thing written should be close message
                var closeMessage = await client.ReadAsync().OrTimeout();
                Assert.IsType<CloseMessage>(closeMessage);

                await connectionHandlerTask.OrTimeout();
            }
        }

        [Fact]
        public async Task HubMethodWithMultiParam()
        {
            var serviceProvider = HubConnectionHandlerTestUtils.CreateServiceProvider();

            var connectionHandler = serviceProvider.GetService<HubConnectionHandler<MethodHub>>();

            using (var client = new TestClient())
            {
                var connectionHandlerTask = await client.ConnectAsync(connectionHandler);

                var result = (await client.InvokeAsync(nameof(MethodHub.ConcatString), (byte)32, 42, 'm', "string").OrTimeout()).Result;

                Assert.Equal("32, 42, m, string", result);

                // kill the connection
                client.Dispose();

                await connectionHandlerTask.OrTimeout();
            }
        }

        [Fact]
        public async Task CanCallInheritedHubMethodFromInheritingHub()
        {
            var serviceProvider = HubConnectionHandlerTestUtils.CreateServiceProvider();

            var connectionHandler = serviceProvider.GetService<HubConnectionHandler<InheritedHub>>();

            using (var client = new TestClient())
            {
                var connectionHandlerTask = await client.ConnectAsync(connectionHandler);

                var result = (await client.InvokeAsync(nameof(InheritedHub.BaseMethod), "string").OrTimeout()).Result;

                Assert.Equal("string", result);

                // kill the connection
                client.Dispose();

                await connectionHandlerTask.OrTimeout();
            }
        }

        [Fact]
        public async Task CanCallOverridenVirtualHubMethod()
        {
            var serviceProvider = HubConnectionHandlerTestUtils.CreateServiceProvider();

            var connectionHandler = serviceProvider.GetService<HubConnectionHandler<InheritedHub>>();

            using (var client = new TestClient())
            {
                var connectionHandlerTask = await client.ConnectAsync(connectionHandler);

                var result = (await client.InvokeAsync(nameof(InheritedHub.VirtualMethod), 10).OrTimeout()).Result;

                Assert.Equal(0L, result);

                // kill the connection
                client.Dispose();

                await connectionHandlerTask.OrTimeout();
            }
        }

        [Fact]
        public async Task CannotCallOverriddenBaseHubMethod()
        {
            var serviceProvider = HubConnectionHandlerTestUtils.CreateServiceProvider();

            var connectionHandler = serviceProvider.GetService<HubConnectionHandler<MethodHub>>();

            using (var client = new TestClient())
            {
                var connectionHandlerTask = await client.ConnectAsync(connectionHandler);

                var result = await client.InvokeAsync(nameof(MethodHub.OnDisconnectedAsync)).OrTimeout();

                Assert.Equal("Failed to invoke 'OnDisconnectedAsync' due to an error on the server. HubException: Method does not exist.", result.Error);

                // kill the connection
                client.Dispose();

                await connectionHandlerTask.OrTimeout();
            }
        }

        [Fact]
        public void HubsCannotHaveOverloadedMethods()
        {
            var serviceProvider = HubConnectionHandlerTestUtils.CreateServiceProvider();

            try
            {
                var connectionHandler = serviceProvider.GetService<HubConnectionHandler<InvalidHub>>();
                Assert.True(false);
            }
            catch (NotSupportedException ex)
            {
                Assert.Equal("Duplicate definitions of 'OverloadedMethod'. Overloading is not supported.", ex.Message);
            }
        }

        [Fact]
        public async Task CannotCallStaticHubMethods()
        {
            var serviceProvider = HubConnectionHandlerTestUtils.CreateServiceProvider();

            var connectionHandler = serviceProvider.GetService<HubConnectionHandler<MethodHub>>();

            using (var client = new TestClient())
            {
                var connectionHandlerTask = await client.ConnectAsync(connectionHandler);

                var result = await client.InvokeAsync(nameof(MethodHub.StaticMethod)).OrTimeout();

                Assert.Equal("Failed to invoke 'StaticMethod' due to an error on the server. HubException: Method does not exist.", result.Error);

                // kill the connection
                client.Dispose();

                await connectionHandlerTask.OrTimeout();
            }
        }

        [Fact]
        public async Task CannotCallObjectMethodsOnHub()
        {
            var serviceProvider = HubConnectionHandlerTestUtils.CreateServiceProvider();

            var connectionHandler = serviceProvider.GetService<HubConnectionHandler<MethodHub>>();

            using (var client = new TestClient())
            {
                var connectionHandlerTask = await client.ConnectAsync(connectionHandler);

                var result = await client.InvokeAsync(nameof(MethodHub.ToString)).OrTimeout();
                Assert.Equal("Failed to invoke 'ToString' due to an error on the server. HubException: Method does not exist.", result.Error);

                result = await client.InvokeAsync(nameof(MethodHub.GetHashCode)).OrTimeout();
                Assert.Equal("Failed to invoke 'GetHashCode' due to an error on the server. HubException: Method does not exist.", result.Error);

                result = await client.InvokeAsync(nameof(MethodHub.Equals)).OrTimeout();
                Assert.Equal("Failed to invoke 'Equals' due to an error on the server. HubException: Method does not exist.", result.Error);

                result = await client.InvokeAsync(nameof(MethodHub.ReferenceEquals)).OrTimeout();
                Assert.Equal("Failed to invoke 'ReferenceEquals' due to an error on the server. HubException: Method does not exist.", result.Error);

                // kill the connection
                client.Dispose();

                await connectionHandlerTask.OrTimeout();
            }
        }

        [Fact]
        public async Task CannotCallDisposeMethodOnHub()
        {
            var serviceProvider = HubConnectionHandlerTestUtils.CreateServiceProvider();

            var connectionHandler = serviceProvider.GetService<HubConnectionHandler<MethodHub>>();

            using (var client = new TestClient())
            {
                var connectionHandlerTask = await client.ConnectAsync(connectionHandler);

                var result = await client.InvokeAsync(nameof(MethodHub.Dispose)).OrTimeout();

                Assert.Equal("Failed to invoke 'Dispose' due to an error on the server. HubException: Method does not exist.", result.Error);

                // kill the connection
                client.Dispose();

                await connectionHandlerTask.OrTimeout();
            }
        }

        [Theory]
        [MemberData(nameof(HubTypes))]
        public async Task BroadcastHubMethodSendsToAllClients(Type hubType)
        {
            var connectionHandler = HubConnectionHandlerTestUtils.GetHubConnectionHandler(hubType);

            using (var firstClient = new TestClient())
            using (var secondClient = new TestClient())
            {
                var firstConnectionHandlerTask = await firstClient.ConnectAsync(connectionHandler);
                var secondConnectionHandlerTask = await secondClient.ConnectAsync(connectionHandler);

                await Task.WhenAll(firstClient.Connected, secondClient.Connected).OrTimeout();

                await firstClient.SendInvocationAsync(nameof(MethodHub.BroadcastMethod), "test").OrTimeout();

                foreach (var result in await Task.WhenAll(
                    firstClient.ReadAsync(),
                    secondClient.ReadAsync()).OrTimeout())
                {
                    var invocation = Assert.IsType<InvocationMessage>(result);
                    Assert.Equal("Broadcast", invocation.Target);
                    Assert.Single(invocation.Arguments);
                    Assert.Equal("test", invocation.Arguments[0]);
                }

                // kill the connections
                firstClient.Dispose();
                secondClient.Dispose();

                await Task.WhenAll(firstConnectionHandlerTask, secondConnectionHandlerTask).OrTimeout();
            }
        }

        [Fact]
        public async Task SendArraySendsArrayToAllClients()
        {
            var serviceProvider = HubConnectionHandlerTestUtils.CreateServiceProvider();

            var connectionHandler = serviceProvider.GetService<HubConnectionHandler<MethodHub>>();

            using (var firstClient = new TestClient())
            using (var secondClient = new TestClient())
            {
                var firstConnectionHandlerTask = await firstClient.ConnectAsync(connectionHandler);
                var secondConnectionHandlerTask = await secondClient.ConnectAsync(connectionHandler);

                await Task.WhenAll(firstClient.Connected, secondClient.Connected).OrTimeout();

                await firstClient.SendInvocationAsync(nameof(MethodHub.SendArray)).OrTimeout();

                foreach (var result in await Task.WhenAll(
                    firstClient.ReadAsync(),
                    secondClient.ReadAsync()).OrTimeout())
                {
                    var invocation = Assert.IsType<InvocationMessage>(result);
                    Assert.Equal("Array", invocation.Target);
                    Assert.Single(invocation.Arguments);
                    var values = ((JArray)invocation.Arguments[0]).Select(t => t.Value<int>()).ToArray();
                    Assert.Equal(new[] { 1, 2, 3 }, values);
                }

                // kill the connections
                firstClient.Dispose();
                secondClient.Dispose();

                await Task.WhenAll(firstConnectionHandlerTask, secondConnectionHandlerTask).OrTimeout();
            }
        }

        [Theory]
        [MemberData(nameof(HubTypes))]
        public async Task SendToOthers(Type hubType)
        {
            var connectionHandler = HubConnectionHandlerTestUtils.GetHubConnectionHandler(hubType);

            using (var firstClient = new TestClient())
            using (var secondClient = new TestClient())
            {
                var firstConnectionHandlerTask = await firstClient.ConnectAsync(connectionHandler);
                var secondConnectionHandlerTask = await secondClient.ConnectAsync(connectionHandler);

                await Task.WhenAll(firstClient.Connected, secondClient.Connected).OrTimeout();

                await firstClient.SendInvocationAsync("SendToOthers", "To others").OrTimeout();

                var secondClientResult = await secondClient.ReadAsync().OrTimeout();
                var invocation = Assert.IsType<InvocationMessage>(secondClientResult);
                Assert.Equal("Send", invocation.Target);
                Assert.Equal("To others", invocation.Arguments[0]);

                var firstClientResult = await firstClient.ReadAsync().OrTimeout();
                var completion = Assert.IsType<CompletionMessage>(firstClientResult);

                await secondClient.SendInvocationAsync("BroadcastMethod", "To everyone").OrTimeout();
                firstClientResult = await firstClient.ReadAsync().OrTimeout();
                invocation = Assert.IsType<InvocationMessage>(firstClientResult);
                Assert.Equal("Broadcast", invocation.Target);
                Assert.Equal("To everyone", invocation.Arguments[0]);

                // kill the connections
                firstClient.Dispose();
                secondClient.Dispose();

                await Task.WhenAll(firstConnectionHandlerTask, secondConnectionHandlerTask).OrTimeout();


            }
        }

        [Theory]
        [MemberData(nameof(HubTypes))]
        public async Task SendToCaller(Type hubType)
        {
            var connectionHandler = HubConnectionHandlerTestUtils.GetHubConnectionHandler(hubType);

            using (var firstClient = new TestClient())
            using (var secondClient = new TestClient())
            {
                var firstConnectionHandlerTask = await firstClient.ConnectAsync(connectionHandler);
                var secondConnectionHandlerTask = await secondClient.ConnectAsync(connectionHandler);

                await Task.WhenAll(firstClient.Connected, secondClient.Connected).OrTimeout();

                await firstClient.SendInvocationAsync("SendToCaller", "To caller").OrTimeout();

                var firstClientResult = await firstClient.ReadAsync().OrTimeout();
                var invocation = Assert.IsType<InvocationMessage>(firstClientResult);
                Assert.Equal("Send", invocation.Target);
                Assert.Equal("To caller", invocation.Arguments[0]);

                await firstClient.SendInvocationAsync("BroadcastMethod", "To everyone").OrTimeout();
                var secondClientResult = await secondClient.ReadAsync().OrTimeout();
                invocation = Assert.IsType<InvocationMessage>(secondClientResult);
                Assert.Equal("Broadcast", invocation.Target);
                Assert.Equal("To everyone", invocation.Arguments[0]);

                // kill the connections
                firstClient.Dispose();
                secondClient.Dispose();

                await Task.WhenAll(firstConnectionHandlerTask, secondConnectionHandlerTask).OrTimeout();
            }
        }

        [Fact]
        public async Task FailsToInitializeInvalidTypedHub()
        {
            var connectionHandler = HubConnectionHandlerTestUtils.GetHubConnectionHandler(typeof(SimpleVoidReturningTypedHub));

            using (var firstClient = new TestClient())
            {
                // ConnectAsync returns a Task<Task> and it's the INNER Task that will be faulted.
                var connectionTask = await firstClient.ConnectAsync(connectionHandler);

                // We should get a close frame now
                var close = Assert.IsType<CloseMessage>(await firstClient.ReadAsync());
                Assert.Equal("Connection closed with an error.", close.Error);
            }
        }

        [Theory]
        [MemberData(nameof(HubTypes))]
        public async Task SendToAllExcept(Type hubType)
        {
            var connectionHandler = HubConnectionHandlerTestUtils.GetHubConnectionHandler(hubType);

            using (var firstClient = new TestClient())
            using (var secondClient = new TestClient())
            using (var thirdClient = new TestClient())
            {
                var firstConnectionHandlerTask = await firstClient.ConnectAsync(connectionHandler);
                var secondConnectionHandlerTask = await secondClient.ConnectAsync(connectionHandler);
                var thirdConnectionHandlerTask = await thirdClient.ConnectAsync(connectionHandler);

                await Task.WhenAll(firstClient.Connected, secondClient.Connected, thirdClient.Connected).OrTimeout();

                var excludeSecondClientId = new HashSet<string>();
                excludeSecondClientId.Add(secondClient.Connection.ConnectionId);
                var excludeThirdClientId = new HashSet<string>();
                excludeThirdClientId.Add(thirdClient.Connection.ConnectionId);

                await firstClient.SendInvocationAsync("SendToAllExcept", "To second", excludeThirdClientId).OrTimeout();
                await firstClient.SendInvocationAsync("SendToAllExcept", "To third", excludeSecondClientId).OrTimeout();

                var secondClientResult = await secondClient.ReadAsync().OrTimeout();
                var invocation = Assert.IsType<InvocationMessage>(secondClientResult);
                Assert.Equal("Send", invocation.Target);
                Assert.Equal("To second", invocation.Arguments[0]);

                var thirdClientResult = await thirdClient.ReadAsync().OrTimeout();
                invocation = Assert.IsType<InvocationMessage>(thirdClientResult);
                Assert.Equal("Send", invocation.Target);
                Assert.Equal("To third", invocation.Arguments[0]);

                // kill the connections
                firstClient.Dispose();
                secondClient.Dispose();
                thirdClient.Dispose();

                await Task.WhenAll(firstConnectionHandlerTask, secondConnectionHandlerTask, thirdConnectionHandlerTask).OrTimeout();
            }
        }

        [Theory]
        [MemberData(nameof(HubTypes))]
        public async Task SendToMultipleClients(Type hubType)
        {
            var connectionHandler = HubConnectionHandlerTestUtils.GetHubConnectionHandler(hubType);

            using (var firstClient = new TestClient())
            using (var secondClient = new TestClient())
            using (var thirdClient = new TestClient())
            {
                var firstConnectionHandlerTask = await firstClient.ConnectAsync(connectionHandler);
                var secondConnectionHandlerTask = await secondClient.ConnectAsync(connectionHandler);
                var thirdConnectionHandlerTask = await thirdClient.ConnectAsync(connectionHandler);

                await Task.WhenAll(firstClient.Connected, secondClient.Connected, thirdClient.Connected).OrTimeout();

                var secondAndThirdClients = new HashSet<string> {secondClient.Connection.ConnectionId,
                    thirdClient.Connection.ConnectionId };

                await firstClient.SendInvocationAsync("SendToMultipleClients", "Second and Third", secondAndThirdClients).OrTimeout();

                var secondClientResult = await secondClient.ReadAsync().OrTimeout();
                var invocation = Assert.IsType<InvocationMessage>(secondClientResult);
                Assert.Equal("Send", invocation.Target);
                Assert.Equal("Second and Third", invocation.Arguments[0]);

                var thirdClientResult = await thirdClient.ReadAsync().OrTimeout();
                invocation = Assert.IsType<InvocationMessage>(thirdClientResult);
                Assert.Equal("Send", invocation.Target);
                Assert.Equal("Second and Third", invocation.Arguments[0]);

                // Check that first client only got the completion message
                var hubMessage = await firstClient.ReadAsync().OrTimeout();
                Assert.IsType<CompletionMessage>(hubMessage);
                Assert.Null(firstClient.TryRead());

                // kill the connections
                firstClient.Dispose();
                secondClient.Dispose();
                thirdClient.Dispose();

                await Task.WhenAll(firstConnectionHandlerTask, secondConnectionHandlerTask, thirdConnectionHandlerTask).OrTimeout();
            }
        }

        [Theory]
        [MemberData(nameof(HubTypes))]
        public async Task SendToMultipleUsers(Type hubType)
        {
            var connectionHandler = HubConnectionHandlerTestUtils.GetHubConnectionHandler(hubType);

            using (var firstClient = new TestClient(userIdentifier: "userA"))
            using (var secondClient = new TestClient(userIdentifier: "userB"))
            using (var thirdClient = new TestClient(userIdentifier: "userC"))
            {
                var firstConnectionHandlerTask = await firstClient.ConnectAsync(connectionHandler);
                var secondConnectionHandlerTask = await secondClient.ConnectAsync(connectionHandler);
                var thirdConnectionHandlerTask = await thirdClient.ConnectAsync(connectionHandler);

                await Task.WhenAll(firstClient.Connected, secondClient.Connected, thirdClient.Connected).OrTimeout();

                await firstClient.SendInvocationAsync(nameof(MethodHub.SendToMultipleUsers), new[] { "userB", "userC" }, "Second and Third").OrTimeout();

                var secondClientResult = await secondClient.ReadAsync().OrTimeout();
                var invocation = Assert.IsType<InvocationMessage>(secondClientResult);
                Assert.Equal("Send", invocation.Target);
                Assert.Equal("Second and Third", invocation.Arguments[0]);

                var thirdClientResult = await thirdClient.ReadAsync().OrTimeout();
                invocation = Assert.IsType<InvocationMessage>(thirdClientResult);
                Assert.Equal("Send", invocation.Target);
                Assert.Equal("Second and Third", invocation.Arguments[0]);

                // Check that first client only got the completion message
                var hubMessage = await firstClient.ReadAsync().OrTimeout();
                Assert.IsType<CompletionMessage>(hubMessage);
                Assert.Null(firstClient.TryRead());

                // kill the connections
                firstClient.Dispose();
                secondClient.Dispose();
                thirdClient.Dispose();

                await Task.WhenAll(firstConnectionHandlerTask, secondConnectionHandlerTask, thirdConnectionHandlerTask).OrTimeout();
            }
        }

        [Theory]
        [MemberData(nameof(HubTypes))]
        public async Task HubsCanAddAndSendToGroup(Type hubType)
        {
            var connectionHandler = HubConnectionHandlerTestUtils.GetHubConnectionHandler(hubType);

            using (var firstClient = new TestClient())
            using (var secondClient = new TestClient())
            {
                var firstConnectionHandlerTask = await firstClient.ConnectAsync(connectionHandler);
                var secondConnectionHandlerTask = await secondClient.ConnectAsync(connectionHandler);

                await Task.WhenAll(firstClient.Connected, secondClient.Connected).OrTimeout();

                var result = (await firstClient.InvokeAsync("GroupSendMethod", "testGroup", "test").OrTimeout()).Result;

                // check that 'firstConnection' hasn't received the group send
                Assert.Null(firstClient.TryRead());

                // check that 'secondConnection' hasn't received the group send
                Assert.Null(secondClient.TryRead());

                result = (await secondClient.InvokeAsync(nameof(MethodHub.GroupAddMethod), "testGroup").OrTimeout()).Result;

                await firstClient.SendInvocationAsync(nameof(MethodHub.GroupSendMethod), "testGroup", "test").OrTimeout();

                // check that 'secondConnection' has received the group send
                var hubMessage = await secondClient.ReadAsync().OrTimeout();
                var invocation = Assert.IsType<InvocationMessage>(hubMessage);
                Assert.Equal("Send", invocation.Target);
                Assert.Single(invocation.Arguments);
                Assert.Equal("test", invocation.Arguments[0]);

                // kill the connections
                firstClient.Dispose();
                secondClient.Dispose();

                await Task.WhenAll(firstConnectionHandlerTask, secondConnectionHandlerTask).OrTimeout();
            }
        }

        [Theory]
        [MemberData(nameof(HubTypes))]
        public async Task SendToGroupExcept(Type hubType)
        {
            var connectionHandler = HubConnectionHandlerTestUtils.GetHubConnectionHandler(hubType);

            using (var firstClient = new TestClient())
            using (var secondClient = new TestClient())
            {
                var firstConnectionHandlerTask = await firstClient.ConnectAsync(connectionHandler);
                var secondConnectionHandlerTask = await secondClient.ConnectAsync(connectionHandler);

                await Task.WhenAll(firstClient.Connected, secondClient.Connected).OrTimeout();

                var result = (await firstClient.InvokeAsync("GroupSendMethod", "testGroup", "test").OrTimeout()).Result;

                // check that 'firstConnection' hasn't received the group send
                Assert.Null(firstClient.TryRead());

                // check that 'secondConnection' hasn't received the group send
                Assert.Null(secondClient.TryRead());

                await firstClient.InvokeAsync(nameof(MethodHub.GroupAddMethod), "testGroup").OrTimeout();
                await secondClient.InvokeAsync(nameof(MethodHub.GroupAddMethod), "testGroup").OrTimeout();

                var excludedConnectionIds = new List<string> { firstClient.Connection.ConnectionId };

                await firstClient.SendInvocationAsync("GroupExceptSendMethod", "testGroup", "test", excludedConnectionIds).OrTimeout();

                // check that 'secondConnection' has received the group send
                var hubMessage = await secondClient.ReadAsync().OrTimeout();
                var invocation = Assert.IsType<InvocationMessage>(hubMessage);
                Assert.Equal("Send", invocation.Target);
                Assert.Single(invocation.Arguments);
                Assert.Equal("test", invocation.Arguments[0]);

                // Check that first client only got the completion message
                hubMessage = await firstClient.ReadAsync().OrTimeout();
                Assert.IsType<CompletionMessage>(hubMessage);

                Assert.Null(firstClient.TryRead());

                // kill the connections
                firstClient.Dispose();
                secondClient.Dispose();

                await Task.WhenAll(firstConnectionHandlerTask, secondConnectionHandlerTask).OrTimeout();
            }
        }

        [Theory]
        [MemberData(nameof(HubTypes))]
        public async Task SendToOthersInGroup(Type hubType)
        {
            var connectionHandler = HubConnectionHandlerTestUtils.GetHubConnectionHandler(hubType);

            using (var firstClient = new TestClient())
            using (var secondClient = new TestClient())
            {
                var firstConnectionHandlerTask = await firstClient.ConnectAsync(connectionHandler);
                var secondConnectionHandlerTask = await secondClient.ConnectAsync(connectionHandler);

                await Task.WhenAll(firstClient.Connected, secondClient.Connected).OrTimeout();

                var result = (await firstClient.InvokeAsync("GroupSendMethod", "testGroup", "test").OrTimeout()).Result;

                // check that 'firstConnection' hasn't received the group send
                Assert.Null(firstClient.TryRead());

                // check that 'secondConnection' hasn't received the group send
                Assert.Null(secondClient.TryRead());

                await firstClient.InvokeAsync(nameof(MethodHub.GroupAddMethod), "testGroup").OrTimeout();
                await secondClient.InvokeAsync(nameof(MethodHub.GroupAddMethod), "testGroup").OrTimeout();

                await firstClient.SendInvocationAsync("SendToOthersInGroup", "testGroup", "test").OrTimeout();

                // check that 'secondConnection' has received the group send
                var hubMessage = await secondClient.ReadAsync().OrTimeout();
                var invocation = Assert.IsType<InvocationMessage>(hubMessage);
                Assert.Equal("Send", invocation.Target);
                Assert.Single(invocation.Arguments);
                Assert.Equal("test", invocation.Arguments[0]);

                // Check that first client only got the completion message
                hubMessage = await firstClient.ReadAsync().OrTimeout();
                Assert.IsType<CompletionMessage>(hubMessage);

                Assert.Null(firstClient.TryRead());

                // kill the connections
                firstClient.Dispose();
                secondClient.Dispose();

                await Task.WhenAll(firstConnectionHandlerTask, secondConnectionHandlerTask).OrTimeout();
            }
        }

        [Theory]
        [MemberData(nameof(HubTypes))]
        public async Task InvokeMultipleGroups(Type hubType)
        {
            var connectionHandler = HubConnectionHandlerTestUtils.GetHubConnectionHandler(hubType);

            using (var firstClient = new TestClient())
            using (var secondClient = new TestClient())
            {
                var firstConnectionHandlerTask = await firstClient.ConnectAsync(connectionHandler);
                var secondConnectionHandlerTask = await secondClient.ConnectAsync(connectionHandler);

                await Task.WhenAll(firstClient.Connected, secondClient.Connected).OrTimeout();

                await secondClient.InvokeAsync(nameof(MethodHub.GroupAddMethod), "GroupA").OrTimeout();
                await firstClient.InvokeAsync(nameof(MethodHub.GroupAddMethod), "GroupB").OrTimeout(); ;

                var groupNames = new List<string> { "GroupA", "GroupB" };
                await firstClient.SendInvocationAsync(nameof(MethodHub.SendToMultipleGroups), "test", groupNames).OrTimeout();

                var hubMessage = await secondClient.ReadAsync().OrTimeout();
                var invocation = Assert.IsType<InvocationMessage>(hubMessage);
                Assert.Equal("Send", invocation.Target);
                Assert.Single(invocation.Arguments);
                Assert.Equal("test", invocation.Arguments[0]);

                hubMessage = await firstClient.ReadAsync().OrTimeout();
                invocation = Assert.IsType<InvocationMessage>(hubMessage);
                Assert.Equal("Send", invocation.Target);
                Assert.Single(invocation.Arguments);
                Assert.Equal("test", invocation.Arguments[0]);

                // kill the connections
                firstClient.Dispose();
                secondClient.Dispose();

                await Task.WhenAll(firstConnectionHandlerTask, secondConnectionHandlerTask).OrTimeout();
            }
        }

        [Fact]
        public async Task RemoveFromGroupWhenNotInGroupDoesNotFail()
        {
            var serviceProvider = HubConnectionHandlerTestUtils.CreateServiceProvider();

            var connectionHandler = serviceProvider.GetService<HubConnectionHandler<MethodHub>>();

            using (var client = new TestClient())
            {
                var connectionHandlerTask = await client.ConnectAsync(connectionHandler);

                await client.SendInvocationAsync(nameof(MethodHub.GroupRemoveMethod), "testGroup").OrTimeout();

                // kill the connection
                client.Dispose();

                await connectionHandlerTask.OrTimeout();
            }
        }

        [Theory]
        [MemberData(nameof(HubTypes))]
        public async Task HubsCanSendToUser(Type hubType)
        {
            var connectionHandler = HubConnectionHandlerTestUtils.GetHubConnectionHandler(hubType);

            using (var firstClient = new TestClient(userIdentifier: "userA"))
            using (var secondClient = new TestClient(userIdentifier: "userB"))
            {
                var firstConnectionHandlerTask = await firstClient.ConnectAsync(connectionHandler);
                var secondConnectionHandlerTask = await secondClient.ConnectAsync(connectionHandler);

                await Task.WhenAll(firstClient.Connected, secondClient.Connected).OrTimeout();

                await firstClient.SendInvocationAsync("ClientSendMethod", "userB", "test").OrTimeout();

                // check that 'secondConnection' has received the group send
                var hubMessage = await secondClient.ReadAsync().OrTimeout();
                var invocation = Assert.IsType<InvocationMessage>(hubMessage);
                Assert.Equal("Send", invocation.Target);
                Assert.Single(invocation.Arguments);
                Assert.Equal("test", invocation.Arguments[0]);

                // kill the connections
                firstClient.Dispose();
                secondClient.Dispose();

                await Task.WhenAll(firstConnectionHandlerTask, secondConnectionHandlerTask).OrTimeout();
            }
        }

        [Theory]
        [MemberData(nameof(HubTypes))]
        public async Task HubsCanSendToConnection(Type hubType)
        {
            var connectionHandler = HubConnectionHandlerTestUtils.GetHubConnectionHandler(hubType);

            using (var firstClient = new TestClient())
            using (var secondClient = new TestClient())
            {
                var firstConnectionHandlerTask = await firstClient.ConnectAsync(connectionHandler);
                var secondConnectionHandlerTask = await secondClient.ConnectAsync(connectionHandler);

                await Task.WhenAll(firstClient.Connected, secondClient.Connected).OrTimeout();

                await firstClient.SendInvocationAsync("ConnectionSendMethod", secondClient.Connection.ConnectionId, "test").OrTimeout();

                // check that 'secondConnection' has received the group send
                var hubMessage = await secondClient.ReadAsync().OrTimeout();
                var invocation = Assert.IsType<InvocationMessage>(hubMessage);
                Assert.Equal("Send", invocation.Target);
                Assert.Single(invocation.Arguments);
                Assert.Equal("test", invocation.Arguments[0]);

                // kill the connections
                firstClient.Dispose();
                secondClient.Dispose();

                await Task.WhenAll(firstConnectionHandlerTask, secondConnectionHandlerTask).OrTimeout();
            }
        }

        [Fact]
        public async Task DelayedSendTest()
        {
            var connectionHandler = HubConnectionHandlerTestUtils.GetHubConnectionHandler(typeof(HubT));

            using (var firstClient = new TestClient())
            using (var secondClient = new TestClient())
            {
                var firstConnectionHandlerTask = await firstClient.ConnectAsync(connectionHandler);
                var secondConnectionHandlerTask = await secondClient.ConnectAsync(connectionHandler);

                await Task.WhenAll(firstClient.Connected, secondClient.Connected).OrTimeout();

                await firstClient.SendInvocationAsync("DelayedSend", secondClient.Connection.ConnectionId, "test").OrTimeout();

                // check that 'secondConnection' has received the group send
                var hubMessage = await secondClient.ReadAsync().OrTimeout();
                var invocation = Assert.IsType<InvocationMessage>(hubMessage);
                Assert.Equal("Send", invocation.Target);
                Assert.Single(invocation.Arguments);
                Assert.Equal("test", invocation.Arguments[0]);

                // kill the connections
                firstClient.Dispose();
                secondClient.Dispose();

                await Task.WhenAll(firstConnectionHandlerTask, secondConnectionHandlerTask).OrTimeout();
            }
        }

        [Theory]
        [MemberData(nameof(StreamingMethodAndHubProtocols))]
        public async Task HubsCanStreamResponses(string method, string protocolName)
        {
            var protocol = HubProtocolHelpers.GetHubProtocol(protocolName);

            var serviceProvider = HubConnectionHandlerTestUtils.CreateServiceProvider();
            var connectionHandler = serviceProvider.GetService<HubConnectionHandler<StreamingHub>>();
            var invocationBinder = new Mock<IInvocationBinder>();
            invocationBinder.Setup(b => b.GetStreamItemType(It.IsAny<string>())).Returns(typeof(string));

            using (var client = new TestClient(protocol: protocol, invocationBinder: invocationBinder.Object))
            {
                client.SupportedFormats = protocol.TransferFormat;

                var connectionHandlerTask = await client.ConnectAsync(connectionHandler);

                // Wait for a connection, or for the endpoint to fail.
                await client.Connected.OrThrowIfOtherFails(connectionHandlerTask).OrTimeout();

                var messages = await client.StreamAsync(method, 4).OrTimeout();

                Assert.Equal(5, messages.Count);
                HubConnectionHandlerTestUtils.AssertHubMessage(new StreamItemMessage(string.Empty, "0"), messages[0]);
                HubConnectionHandlerTestUtils.AssertHubMessage(new StreamItemMessage(string.Empty, "1"), messages[1]);
                HubConnectionHandlerTestUtils.AssertHubMessage(new StreamItemMessage(string.Empty, "2"), messages[2]);
                HubConnectionHandlerTestUtils.AssertHubMessage(new StreamItemMessage(string.Empty, "3"), messages[3]);
                HubConnectionHandlerTestUtils.AssertHubMessage(CompletionMessage.Empty(string.Empty), messages[4]);

                client.Dispose();

                await connectionHandlerTask.OrTimeout();
            }
        }

        [Fact]
        public async Task NonErrorCompletionSentWhenStreamCanceledFromClient()
        {
            var serviceProvider = HubConnectionHandlerTestUtils.CreateServiceProvider();
            var connectionHandler = serviceProvider.GetService<HubConnectionHandler<StreamingHub>>();

            using (var client = new TestClient())
            {
                var connectionHandlerTask = await client.ConnectAsync(connectionHandler);

                await client.Connected.OrTimeout();

                var invocationId = Guid.NewGuid().ToString("N");
                await client.SendHubMessageAsync(new StreamInvocationMessage(invocationId, nameof(StreamingHub.BlockingStream), Array.Empty<object>()));

                // cancel the Streaming method
                await client.SendHubMessageAsync(new CancelInvocationMessage(invocationId)).OrTimeout();

                var hubMessage = Assert.IsType<CompletionMessage>(await client.ReadAsync().OrTimeout());
                Assert.Equal(invocationId, hubMessage.InvocationId);
                Assert.Null(hubMessage.Error);

                client.Dispose();

                await connectionHandlerTask.OrTimeout();
            }
        }

        [Theory]
        [InlineData(true)]
        [InlineData(false)]
        public async Task ReceiveCorrectErrorFromStreamThrowing(bool detailedErrors)
        {
            var serviceProvider = HubConnectionHandlerTestUtils.CreateServiceProvider(builder =>
                builder.AddSignalR(options =>
                {
                    options.EnableDetailedErrors = detailedErrors;
                }));
            var connectionHandler = serviceProvider.GetService<HubConnectionHandler<StreamingHub>>();

            using (var client = new TestClient())
            {
                var connectionHandlerTask = await client.ConnectAsync(connectionHandler);

                await client.Connected.OrTimeout();

                var messages = await client.StreamAsync(nameof(StreamingHub.ThrowStream));

                Assert.Equal(1, messages.Count);
                var completion = messages[0] as CompletionMessage;
                Assert.NotNull(completion);
                if (detailedErrors)
                {
                    Assert.Equal("An error occurred on the server while streaming results. Exception: Exception from channel", completion.Error);
                }
                else
                {
                    Assert.Equal("An error occurred on the server while streaming results.", completion.Error);
                }

                client.Dispose();

                await connectionHandlerTask.OrTimeout();
            }
        }

        [Fact]
        public async Task CanSendToConnectionsWithDifferentProtocols()
        {
            var serviceProvider = HubConnectionHandlerTestUtils.CreateServiceProvider();
            var connectionHandler = serviceProvider.GetService<HubConnectionHandler<MethodHub>>();

            using (var client1 = new TestClient(protocol: new JsonHubProtocol()))
            using (var client2 = new TestClient(protocol: new MessagePackHubProtocol()))
            {
                var firstConnectionHandlerTask = await client1.ConnectAsync(connectionHandler);
                var secondConnectionHandlerTask = await client2.ConnectAsync(connectionHandler);

                await client1.Connected.OrTimeout();
                await client2.Connected.OrTimeout();

                var sentMessage = "From Json";

                await client1.SendInvocationAsync(nameof(MethodHub.BroadcastMethod), sentMessage);
                var message1 = await client1.ReadAsync().OrTimeout();
                var message2 = await client2.ReadAsync().OrTimeout();

                var completion1 = message1 as InvocationMessage;
                Assert.NotNull(completion1);
                Assert.Equal(sentMessage, completion1.Arguments[0]);
                var completion2 = message2 as InvocationMessage;
                Assert.NotNull(completion2);
                // Argument[0] is a 'MsgPackObject' with a string internally, ToString to compare it
                Assert.Equal(sentMessage, completion2.Arguments[0].ToString());

                client1.Dispose();
                client2.Dispose();

                await firstConnectionHandlerTask.OrTimeout();
                await secondConnectionHandlerTask.OrTimeout();
            }
        }

        public static IEnumerable<object[]> StreamingMethodAndHubProtocols
        {
            get
            {
                foreach (var method in new[]
                {
                    nameof(StreamingHub.CounterChannel), nameof(StreamingHub.CounterChannelAsync), nameof(StreamingHub.CounterChannelValueTaskAsync)
                })
                {
                    foreach (var protocolName in HubProtocolHelpers.AllProtocolNames)
                    {
                        yield return new object[] { method, protocolName };
                    }
                }
            }
        }

        [Fact]
        public async Task UnauthorizedConnectionCannotInvokeHubMethodWithAuthorization()
        {
            var serviceProvider = HubConnectionHandlerTestUtils.CreateServiceProvider(services =>
            {
                services.AddAuthorization(options =>
                {
                    options.AddPolicy("test", policy =>
                    {
                        policy.RequireClaim(ClaimTypes.NameIdentifier);
                        policy.AddAuthenticationSchemes("Default");
                    });
                });
            });

            var connectionHandler = serviceProvider.GetService<HubConnectionHandler<MethodHub>>();

            using (var client = new TestClient())
            {
                var connectionHandlerTask = await client.ConnectAsync(connectionHandler);

                await client.Connected.OrTimeout();

                var message = await client.InvokeAsync(nameof(MethodHub.AuthMethod)).OrTimeout();

                Assert.NotNull(message.Error);

                client.Dispose();

                await connectionHandlerTask.OrTimeout();
            }
        }

        [Fact]
        public async Task AuthorizedConnectionCanInvokeHubMethodWithAuthorization()
        {
            var serviceProvider = HubConnectionHandlerTestUtils.CreateServiceProvider(services =>
            {
                services.AddAuthorization(options =>
                {
                    options.AddPolicy("test", policy =>
                    {
                        policy.RequireClaim(ClaimTypes.NameIdentifier);
                        policy.AddAuthenticationSchemes("Default");
                    });
                });
            });

            var connectionHandler = serviceProvider.GetService<HubConnectionHandler<MethodHub>>();

            using (var client = new TestClient())
            {
                client.Connection.User.AddIdentity(new ClaimsIdentity(new[] { new Claim(ClaimTypes.NameIdentifier, "name") }));
                var connectionHandlerTask = await client.ConnectAsync(connectionHandler);

                await client.Connected.OrTimeout();

                var message = await client.InvokeAsync(nameof(MethodHub.AuthMethod)).OrTimeout();

                Assert.Null(message.Error);

                client.Dispose();

                await connectionHandlerTask.OrTimeout();
            }
        }

        [Fact]
        public async Task HubOptionsCanUseCustomJsonSerializerSettings()
        {
            var serviceProvider = HubConnectionHandlerTestUtils.CreateServiceProvider(services =>
            {
                services
                    .AddSignalR()
                    .AddJsonProtocol(o =>
                    {
                        o.PayloadSerializerSettings = new JsonSerializerSettings
                        {
                            ContractResolver = new DefaultContractResolver()
                        };
                    });
            });

            var connectionHandler = serviceProvider.GetService<HubConnectionHandler<MethodHub>>();

            using (var client = new TestClient())
            {
                var connectionHandlerTask = await client.ConnectAsync(connectionHandler);

                await client.Connected.OrTimeout();

                await client.SendInvocationAsync(nameof(MethodHub.BroadcastItem)).OrTimeout();

                var message = (InvocationMessage)await client.ReadAsync().OrTimeout();

                var customItem = message.Arguments[0].ToString();
                // by default properties serialized by JsonHubProtocol are using camelCasing
                Assert.Contains("Message", customItem);
                Assert.Contains("paramName", customItem);

                client.Dispose();

                await connectionHandlerTask.OrTimeout();
            }
        }

        [Fact]
        public async Task JsonHubProtocolUsesCamelCasingByDefault()
        {
            var serviceProvider = HubConnectionHandlerTestUtils.CreateServiceProvider();
            var connectionHandler = serviceProvider.GetService<HubConnectionHandler<MethodHub>>();

            using (var client = new TestClient())
            {
                var connectionHandlerTask = await client.ConnectAsync(connectionHandler);

                await client.Connected.OrTimeout();

                await client.SendInvocationAsync(nameof(MethodHub.BroadcastItem)).OrTimeout();

                var message = (InvocationMessage)await client.ReadAsync().OrTimeout();

                var customItem = message.Arguments[0].ToString();
                // originally Message, paramName
                Assert.Contains("message", customItem);
                Assert.Contains("paramName", customItem);

                client.Dispose();

                await connectionHandlerTask.OrTimeout();
            }
        }

        [Fact]
        public async Task HubOptionsCanUseCustomMessagePackSettings()
        {
            var serviceProvider = HubConnectionHandlerTestUtils.CreateServiceProvider(services =>
            {
                services.AddSignalR()
                    .AddMessagePackProtocol(options =>
                    {
                        options.FormatterResolvers.Insert(0, new CustomFormatter());
                    });
            });

            var connectionHandler = serviceProvider.GetService<HubConnectionHandler<MethodHub>>();

            var msgPackOptions = serviceProvider.GetRequiredService<IOptions<MessagePackHubProtocolOptions>>();
            using (var client = new TestClient(protocol: new MessagePackHubProtocol(msgPackOptions)))
            {
                client.SupportedFormats = TransferFormat.Binary;
                var connectionHandlerTask = await client.ConnectAsync(connectionHandler);

                await client.Connected.OrTimeout();

                await client.SendInvocationAsync(nameof(MethodHub.BroadcastItem)).OrTimeout();

                var message = Assert.IsType<InvocationMessage>(await client.ReadAsync().OrTimeout());

                var result = message.Arguments[0] as Dictionary<object, object>;
                Assert.Equal("formattedString", result["Message"]);
                Assert.Equal("formattedString", result["paramName"]);

                client.Dispose();

                await connectionHandlerTask.OrTimeout();
            }
        }

        [Fact]
        public async Task ConnectionUserIdIsAssignedByUserIdProvider()
        {
            var firstRequest = true;
            var userIdProvider = new TestUserIdProvider(c =>
            {
                if (firstRequest)
                {
                    firstRequest = false;
                    return "client1";
                }
                else
                {
                    return "client2";
                }
            });
            var serviceProvider = HubConnectionHandlerTestUtils.CreateServiceProvider(services =>
            {
                services.AddSingleton<IUserIdProvider>(userIdProvider);
            });
            var connectionHandler = serviceProvider.GetService<HubConnectionHandler<MethodHub>>();

            using (var client1 = new TestClient())
            using (var client2 = new TestClient())
            {
                var connectionHandlerTask1 = await client1.ConnectAsync(connectionHandler);
                var connectionHandlerTask2 = await client2.ConnectAsync(connectionHandler);

                await client1.Connected.OrTimeout();
                await client2.Connected.OrTimeout();

                await client2.SendInvocationAsync(nameof(MethodHub.SendToMultipleUsers), new[] { "client1" }, "Hi!").OrTimeout();

                var message = (InvocationMessage)await client1.ReadAsync().OrTimeout();

                Assert.Equal("Send", message.Target);
                Assert.Collection(message.Arguments, arg => Assert.Equal("Hi!", arg));

                client1.Dispose();
                client2.Dispose();

                await connectionHandlerTask1.OrTimeout();
                await connectionHandlerTask2.OrTimeout();

                // Read the completion, then we should have nothing left in client2's queue
                Assert.IsType<CompletionMessage>(client2.TryRead());
                Assert.IsType<CloseMessage>(client2.TryRead());
                Assert.Null(client2.TryRead());
            }
        }

        private class CustomFormatter : IFormatterResolver
        {
            public IMessagePackFormatter<T> GetFormatter<T>()
            {
                if (typeof(T) == typeof(string))
                {
                    return new StringFormatter<T>();
                }
                return null;
            }

            private class StringFormatter<T> : IMessagePackFormatter<T>
            {
                public T Deserialize(byte[] bytes, int offset, IFormatterResolver formatterResolver, out int readSize)
                {
                    // this method isn't used in our tests
                    readSize = 0;
                    return default;
                }

                public int Serialize(ref byte[] bytes, int offset, T value, IFormatterResolver formatterResolver)
                {
                    // string of size 15
                    bytes[offset] = 0xAF;
                    bytes[offset + 1] = (byte)'f';
                    bytes[offset + 2] = (byte)'o';
                    bytes[offset + 3] = (byte)'r';
                    bytes[offset + 4] = (byte)'m';
                    bytes[offset + 5] = (byte)'a';
                    bytes[offset + 6] = (byte)'t';
                    bytes[offset + 7] = (byte)'t';
                    bytes[offset + 8] = (byte)'e';
                    bytes[offset + 9] = (byte)'d';
                    bytes[offset + 10] = (byte)'S';
                    bytes[offset + 11] = (byte)'t';
                    bytes[offset + 12] = (byte)'r';
                    bytes[offset + 13] = (byte)'i';
                    bytes[offset + 14] = (byte)'n';
                    bytes[offset + 15] = (byte)'g';
                    return 16;
                }
            }
        }

        [Fact]
        public async Task CanGetHttpContextFromHubConnectionContext()
        {
            var serviceProvider = HubConnectionHandlerTestUtils.CreateServiceProvider();

            var connectionHandler = serviceProvider.GetService<HubConnectionHandler<MethodHub>>();

            using (var client = new TestClient())
            {
                var httpContext = new DefaultHttpContext();
                var feature = new TestHttpContextFeature
                {
                    HttpContext = httpContext
                };
                client.Connection.Features.Set<IHttpContextFeature>(feature);
                var connectionHandlerTask = await client.ConnectAsync(connectionHandler);

                await client.Connected.OrTimeout();

                var result = (await client.InvokeAsync(nameof(MethodHub.HasHttpContext)).OrTimeout()).Result;
                Assert.True((bool)result);

                client.Dispose();

                await connectionHandlerTask.OrTimeout();
            }
        }

        [Fact]
        public async Task GetHttpContextFromHubConnectionContextHandlesNull()
        {
            var serviceProvider = HubConnectionHandlerTestUtils.CreateServiceProvider();

            var connectionHandler = serviceProvider.GetService<HubConnectionHandler<MethodHub>>();

            using (var client = new TestClient())
            {
                var connectionHandlerTask = await client.ConnectAsync(connectionHandler);

                await client.Connected.OrTimeout();

                var result = (await client.InvokeAsync(nameof(MethodHub.HasHttpContext)).OrTimeout()).Result;
                Assert.False((bool)result);

                client.Dispose();

                await connectionHandlerTask.OrTimeout();
            }
        }

        [Fact]
        public async Task AcceptsPingMessages()
        {
            var serviceProvider = HubConnectionHandlerTestUtils.CreateServiceProvider();
            var connectionHandler = serviceProvider.GetService<HubConnectionHandler<MethodHub>>();

            using (var client = new TestClient(new JsonHubProtocol()))
            {
                var connectionHandlerTask = await client.ConnectAsync(connectionHandler);
                await client.Connected.OrTimeout();

                // Send a ping
                await client.SendHubMessageAsync(PingMessage.Instance).OrTimeout();

                // Now do an invocation to make sure we processed the ping message
                var completion = await client.InvokeAsync(nameof(MethodHub.ValueMethod)).OrTimeout();
                Assert.NotNull(completion);

                client.Dispose();

                await connectionHandlerTask.OrTimeout();
            }
        }

        [Fact]
        public async Task DoesNotWritePingMessagesIfSufficientOtherMessagesAreSent()
        {
            var serviceProvider = HubConnectionHandlerTestUtils.CreateServiceProvider(services =>
                services.Configure<HubOptions>(options =>
                    options.KeepAliveInterval = TimeSpan.FromMilliseconds(100)));
            var connectionHandler = serviceProvider.GetService<HubConnectionHandler<MethodHub>>();

            using (var client = new TestClient(new JsonHubProtocol()))
            {
                var connectionHandlerTask = await client.ConnectAsync(connectionHandler);

                await client.Connected.OrTimeout();

                // Echo a bunch of stuff, waiting 10ms between each, until 500ms have elapsed
                var start = DateTime.UtcNow;
                while ((DateTime.UtcNow - start).TotalMilliseconds <= 500.0)
                {
                    await client.SendInvocationAsync("Echo", "foo").OrTimeout();
                    await Task.Delay(10);
                }

                // Shut down
                client.Dispose();

                await connectionHandlerTask.OrTimeout();

                client.Connection.Transport.Output.Complete();

                // We shouldn't have any ping messages
                HubMessage message;
                var counter = 0;
                while ((message = await client.ReadAsync()) != null)
                {
                    counter += 1;
                    Assert.IsNotType<PingMessage>(message);
                }
                Assert.InRange(counter, 1, 50);
            }
        }

        [Fact]
        public async Task WritesPingMessageIfNothingWrittenWhenKeepAliveIntervalElapses()
        {
            var serviceProvider = HubConnectionHandlerTestUtils.CreateServiceProvider(services =>
                services.Configure<HubOptions>(options =>
                    options.KeepAliveInterval = TimeSpan.FromMilliseconds(100)));
            var connectionHandler = serviceProvider.GetService<HubConnectionHandler<MethodHub>>();

            using (var client = new TestClient(new JsonHubProtocol()))
            {
                var connectionHandlerTask = await client.ConnectAsync(connectionHandler);
                await client.Connected.OrTimeout();

                // Wait 500 ms, but make sure to yield some time up to unblock concurrent threads
                // This is useful on AppVeyor because it's slow enough to end up with no time
                // being available for the endpoint to run.
                for (var i = 0; i < 50; i += 1)
                {
                    client.TickHeartbeat();
                    await Task.Yield();
                    await Task.Delay(10);
                }

                // Shut down
                client.Dispose();

                await connectionHandlerTask.OrTimeout();

                client.Connection.Transport.Output.Complete();

                // We should have all pings (and close message)
                HubMessage message;
                var pingCounter = 0;
                var hasCloseMessage = false;
                while ((message = await client.ReadAsync().OrTimeout()) != null)
                {
                    if (hasCloseMessage)
                    {
                        Assert.True(false, "Received message after close");
                    }

                    switch (message)
                    {
                        case PingMessage _:
                            pingCounter += 1;
                            break;
                        case CloseMessage _:
                            hasCloseMessage = true;
                            break;
                        default:
                            Assert.True(false, "Unexpected message type: " + message.GetType().Name);
                            break;
                    }
                }
                Assert.InRange(pingCounter, 1, Int32.MaxValue);
            }
        }

        [Fact]
        public async Task ConnectionNotTimedOutIfClientNeverPings()
        {
            var serviceProvider = HubConnectionHandlerTestUtils.CreateServiceProvider(services =>
                services.Configure<HubOptions>(options =>
                   options.ClientTimeoutInterval = TimeSpan.FromMilliseconds(100)));
            var connectionHandler = serviceProvider.GetService<HubConnectionHandler<MethodHub>>();

            using (var client = new TestClient(new JsonHubProtocol()))
            {
                var connectionHandlerTask = await client.ConnectAsync(connectionHandler);
                await client.Connected.OrTimeout();
                // This is a fake client -- it doesn't auto-ping to signal

                // We go over the 100 ms timeout interval...
                await Task.Delay(120);
                client.TickHeartbeat();

                // but client should still be open, since it never pinged to activate the timeout checking
                Assert.False(connectionHandlerTask.IsCompleted);
            }
        }

        [Fact]
        public async Task ConnectionTimesOutIfInitialPingAndThenNoMessages()
        {
            var serviceProvider = HubConnectionHandlerTestUtils.CreateServiceProvider(services =>
                services.Configure<HubOptions>(options =>
                    options.ClientTimeoutInterval = TimeSpan.FromMilliseconds(100)));
            var connectionHandler = serviceProvider.GetService<HubConnectionHandler<MethodHub>>();

            using (var client = new TestClient(new JsonHubProtocol()))
            {
                var connectionHandlerTask = await client.ConnectAsync(connectionHandler);
                await client.Connected.OrTimeout();
                await client.SendHubMessageAsync(PingMessage.Instance);

                await Task.Delay(300);
                client.TickHeartbeat();

                await Task.Delay(300);
                client.TickHeartbeat();

                await connectionHandlerTask.OrTimeout();
            }
        }

        [Fact]
        public async Task ReceivingMessagesPreventsConnectionTimeoutFromOccuring()
        {
            var serviceProvider = HubConnectionHandlerTestUtils.CreateServiceProvider(services =>
                services.Configure<HubOptions>(options =>
                     options.ClientTimeoutInterval = TimeSpan.FromMilliseconds(300)));
            var connectionHandler = serviceProvider.GetService<HubConnectionHandler<MethodHub>>();

            using (var client = new TestClient(new JsonHubProtocol()))
            {
                var connectionHandlerTask = await client.ConnectAsync(connectionHandler);
                await client.Connected.OrTimeout();
                await client.SendHubMessageAsync(PingMessage.Instance);

                for (int i = 0; i < 10; i++)
                {
                    await Task.Delay(100);
                    client.TickHeartbeat();
                    await client.SendHubMessageAsync(PingMessage.Instance);
                }

                Assert.False(connectionHandlerTask.IsCompleted);
            }
        }

        [Fact]
        public async Task EndingConnectionSendsCloseMessageWithNoError()
        {
            var serviceProvider = HubConnectionHandlerTestUtils.CreateServiceProvider();
            var connectionHandler = serviceProvider.GetService<HubConnectionHandler<MethodHub>>();

            using (var client = new TestClient(new JsonHubProtocol()))
            {
                var connectionHandlerTask = await client.ConnectAsync(connectionHandler);

                await client.Connected.OrTimeout();

                // Shut down
                client.Dispose();

                await connectionHandlerTask.OrTimeout();

                client.Connection.Transport.Output.Complete();

                var message = await client.ReadAsync().OrTimeout();

                var closeMessage = Assert.IsType<CloseMessage>(message);
                Assert.Null(closeMessage.Error);
            }
        }

        [Theory]
        [InlineData(true)]
        [InlineData(false)]
        public async Task ErrorInHubOnConnectSendsCloseMessageWithError(bool detailedErrors)
        {
            var serviceProvider = HubConnectionHandlerTestUtils.CreateServiceProvider(builder =>
            {
                builder.AddSignalR(options =>
                {
                    options.EnableDetailedErrors = detailedErrors;
                });
            });
            var connectionHandler = serviceProvider.GetService<HubConnectionHandler<OnConnectedThrowsHub>>();

            using (var client = new TestClient(new JsonHubProtocol()))
            {
                var connectionHandlerTask = await client.ConnectAsync(connectionHandler);

                var message = await client.ReadAsync().OrTimeout();

                var closeMessage = Assert.IsType<CloseMessage>(message);
                if (detailedErrors)
                {
                    Assert.Equal("Connection closed with an error. InvalidOperationException: Hub OnConnected failed.", closeMessage.Error);
                }
                else
                {
                    Assert.Equal("Connection closed with an error.", closeMessage.Error);
                }

                await connectionHandlerTask.OrTimeout();
            }
        }

        [Fact]
        public async Task StreamingInvocationsDoNotBlockOtherInvocations()
        {
            var serviceProvider = HubConnectionHandlerTestUtils.CreateServiceProvider();
            var connectionHandler = serviceProvider.GetService<HubConnectionHandler<StreamingHub>>();

            using (var client = new TestClient(new JsonHubProtocol()))
            {
                var connectionHandlerTask = await client.ConnectAsync(connectionHandler).OrTimeout();

                // Blocking streaming invocation to test that other invocations can still run
                await client.SendHubMessageAsync(new StreamInvocationMessage("1", nameof(StreamingHub.BlockingStream), Array.Empty<object>())).OrTimeout();

                var completion = await client.InvokeAsync(nameof(StreamingHub.NonStream)).OrTimeout();
                Assert.Equal(42L, completion.Result);

                // Shut down
                client.Dispose();

                await connectionHandlerTask.OrTimeout();
            }
        }

        [Fact]
        public async Task InvocationsRunInOrder()
        {
            var tcsService = new TcsService();
            var serviceProvider = HubConnectionHandlerTestUtils.CreateServiceProvider(builder =>
            {
                builder.AddSingleton(tcsService);
            });
            var connectionHandler = serviceProvider.GetService<HubConnectionHandler<LongRunningHub>>();

            // Because we use PipeScheduler.Inline the hub invocations will run inline until they wait, which happens inside the LongRunningMethod call
            using (var client = new TestClient())
            {
                var connectionHandlerTask = await client.ConnectAsync(connectionHandler).OrTimeout();

                // Long running hub invocation to test that other invocations will not run until it is completed
                await client.SendInvocationAsync(nameof(LongRunningHub.LongRunningMethod), nonBlocking: false).OrTimeout();
                // Wait for the long running method to start
                await tcsService.StartedMethod.Task.OrTimeout();

                // Invoke another hub method which will wait for the first method to finish
                await client.SendInvocationAsync(nameof(LongRunningHub.SimpleMethod), nonBlocking: false).OrTimeout();
                // Both invocations should be waiting now
                Assert.Null(client.TryRead());

                // Release the long running hub method
                tcsService.EndMethod.TrySetResult(null);

                // Long running hub method result
                var firstResult = await client.ReadAsync().OrTimeout();

                var longRunningCompletion = Assert.IsType<CompletionMessage>(firstResult);
                Assert.Equal(12L, longRunningCompletion.Result);

                // simple hub method result
                var secondResult = await client.ReadAsync().OrTimeout();

                var simpleCompletion = Assert.IsType<CompletionMessage>(secondResult);
                Assert.Equal(21L, simpleCompletion.Result);

                // Shut down
                client.Dispose();

                await connectionHandlerTask.OrTimeout();
            }
        }

        [Fact]
        public async Task StreamInvocationsBlockOtherInvocationsUntilTheyStartStreaming()
        {
            var tcsService = new TcsService();
            var serviceProvider = HubConnectionHandlerTestUtils.CreateServiceProvider(builder =>
            {
                builder.AddSingleton(tcsService);
                builder.AddSingleton(typeof(IHubActivator<>), typeof(CustomHubActivator<>));
            });
            var connectionHandler = serviceProvider.GetService<HubConnectionHandler<LongRunningHub>>();

            // Because we use PipeScheduler.Inline the hub invocations will run inline until they wait, which happens inside the LongRunningMethod call
            using (var client = new TestClient())
            {
                var connectionHandlerTask = await client.ConnectAsync(connectionHandler).OrTimeout();

                // Long running hub invocation to test that other invocations will not run until it is completed
                var streamInvocationId = await client.SendStreamInvocationAsync(nameof(LongRunningHub.LongRunningStream)).OrTimeout();
                // Wait for the long running method to start
                await tcsService.StartedMethod.Task.OrTimeout();

                // Invoke another hub method which will wait for the first method to finish
                await client.SendInvocationAsync(nameof(LongRunningHub.SimpleMethod), nonBlocking: false).OrTimeout();
                // Both invocations should be waiting now
                Assert.Null(client.TryRead());

                // Release the long running hub method
                tcsService.EndMethod.TrySetResult(null);

                // simple hub method result
                var result = await client.ReadAsync().OrTimeout();

                var simpleCompletion = Assert.IsType<CompletionMessage>(result);
                Assert.Equal(21L, simpleCompletion.Result);

                var hubActivator = serviceProvider.GetService<IHubActivator<LongRunningHub>>() as CustomHubActivator<LongRunningHub>;

                // OnConnectedAsync and SimpleMethod hubs have been disposed at this point
                Assert.Equal(2, hubActivator.ReleaseCount);

                await client.SendHubMessageAsync(new CancelInvocationMessage(streamInvocationId)).OrTimeout();

                // Completion message for canceled Stream
                await client.ReadAsync().OrTimeout();

                // Stream method is now disposed
                Assert.Equal(3, hubActivator.ReleaseCount);

                // Shut down
                client.Dispose();

                await connectionHandlerTask.OrTimeout();
            }
        }

        [Fact]
        public async Task ServerSendsCloseWithErrorWhenConnectionClosedWithPartialMessage()
        {
            var serviceProvider = HubConnectionHandlerTestUtils.CreateServiceProvider(services =>
            {
                services.AddSignalR(options => options.EnableDetailedErrors = true);
            });
            var connectionHandler = serviceProvider.GetService<HubConnectionHandler<SimpleHub>>();

            using (var client = new TestClient())
            {
                var connectionHandlerTask = await client.ConnectAsync(connectionHandler).OrTimeout();

                await client.Connection.Application.Output.WriteAsync(Encoding.UTF8.GetBytes(new[] { '{' })).OrTimeout();

                // Close connection
                client.Connection.Application.Output.Complete();

                // Ignore message from OnConnectedAsync
                await client.ReadAsync().OrTimeout();

                var closeMessage = Assert.IsType<CloseMessage>(await client.ReadAsync().OrTimeout());

                Assert.Equal("Connection closed with an error. InvalidDataException: Connection terminated while reading a message.", closeMessage.Error);

                // Shut down
                client.Dispose();

                await connectionHandlerTask.OrTimeout();
            }
        }

        [Fact]
        public async Task UploadStringsToConcat()
        {
            var serviceProvider = HubConnectionHandlerTestUtils.CreateServiceProvider();
            var connectionHandler = serviceProvider.GetService<HubConnectionHandler<MethodHub>>();

            using (var client = new TestClient())
            {
                var connectionHandlerTask = await client.ConnectAsync(connectionHandler).OrTimeout();
                await client.BeginUploadStreamAsync("invocation", nameof(MethodHub.StreamingConcat), new StreamPlaceholder("id"));

                foreach (var letter in new[] { "B", "E", "A", "N", "E", "D" })
                {
                    await client.SendHubMessageAsync(new StreamDataMessage("id", letter)).OrTimeout();
                }

                await client.SendHubMessageAsync(new StreamCompleteMessage("id")).OrTimeout();
                var result = (CompletionMessage)await client.ReadAsync().OrTimeout();

                Assert.Equal("BEANED", result.Result);
            }
        }

        [Fact]
        public async Task UploadStreamedObjects()
        {
            var serviceProvider = HubConnectionHandlerTestUtils.CreateServiceProvider();
            var connectionHandler = serviceProvider.GetService<HubConnectionHandler<MethodHub>>();

            using (var client = new TestClient())
            {
                var connectionHandlerTask = await client.ConnectAsync(connectionHandler).OrTimeout();
                await client.BeginUploadStreamAsync("invocation", nameof(MethodHub.UploadArray), new StreamPlaceholder("id"));

                var objects = new[] { new SampleObject("solo", 322), new SampleObject("ggez", 3145) };
                foreach (var thing in objects)
                {
                    await client.SendHubMessageAsync(new StreamDataMessage("id", thing)).OrTimeout();
                }

                await client.SendHubMessageAsync(new StreamCompleteMessage("id")).OrTimeout();
                var response = (CompletionMessage)await client.ReadAsync().OrTimeout();
                var result = ((JArray)response.Result).ToArray<object>();

                Assert.Equal(objects[0].Foo, ((JContainer)result[0])["foo"]);
                Assert.Equal(objects[0].Bar, ((JContainer)result[0])["bar"]);
                Assert.Equal(objects[1].Foo, ((JContainer)result[1])["foo"]);
                Assert.Equal(objects[1].Bar, ((JContainer)result[1])["bar"]);
            }
        }

        [Fact]
        public async Task UploadManyStreams()
        {
            var serviceProvider = HubConnectionHandlerTestUtils.CreateServiceProvider();
            var connectionHandler = serviceProvider.GetService<HubConnectionHandler<MethodHub>>();

            using (var client = new TestClient())
            {
                var connectionHandlerTask = await client.ConnectAsync(connectionHandler).OrTimeout();
                var ids = new[] { "0", "1", "2" };

                foreach (string id in ids)
                {
                    await client.BeginUploadStreamAsync("invocation_"+id, nameof(MethodHub.StreamingConcat), new StreamPlaceholder(id));
                }

                var words = new[] { "zygapophyses", "qwerty", "abcd" };
                var pos = new[] { 0, 0, 0 };
                var order = new[] { 2, 2, 0, 2, 1, 0, 0, 0, 0, 0, 0, 2, 0, 1, 0, 1, 0, 0, 0, 1, 1, 1 };

                foreach (var spot in order)
                {
                    await client.SendHubMessageAsync(new StreamDataMessage(spot.ToString(), words[spot][pos[spot]])).OrTimeout();
                    pos[spot] += 1;
                }

                foreach (string id in new[] { "0", "2", "1" })
                {
                    await client.SendHubMessageAsync(new StreamCompleteMessage(id)).OrTimeout();
                    var response = await client.ReadAsync().OrTimeout();
                    Debug.Write(response);
                    Assert.Equal(words[int.Parse(id)], ((CompletionMessage)response).Result);
                }
            }
        }

        [Fact]
        public async Task ConnectionAbortedIfSendFailsWithProtocolError()
        {
            var serviceProvider = HubConnectionHandlerTestUtils.CreateServiceProvider(services =>
            {
                services.AddSignalR(options => options.EnableDetailedErrors = true);
            });
            var connectionHandler = serviceProvider.GetService<HubConnectionHandler<MethodHub>>();

            using (var client = new TestClient())
            {
                var connectionHandlerTask = await client.ConnectAsync(connectionHandler).OrTimeout();

                await client.SendInvocationAsync(nameof(MethodHub.ProtocolError)).OrTimeout();

                await client.Connected.OrTimeout();
                await connectionHandlerTask.OrTimeout();
            }
        }

<<<<<<< HEAD
        [Fact]
        public async Task UploadStreamItemInvalidTypeAutoCasts()
        {
            // NOTE -- json.net is flexible here, and casts for us

            var serviceProvider = HubConnectionHandlerTestUtils.CreateServiceProvider();
            var connectionHandler = serviceProvider.GetService<HubConnectionHandler<MethodHub>>();
=======
        [Theory]
        [InlineData(nameof(LongRunningHub.CancelableStream))]
        [InlineData(nameof(LongRunningHub.CancelableStream2), 1, 2)]
        [InlineData(nameof(LongRunningHub.CancelableStreamMiddle), 1, 2)]
        public async Task StreamHubMethodCanAcceptCancellationTokenAsArgumentAndBeTriggeredOnCancellation(string methodName, params object[] args)
        {
            var tcsService = new TcsService();
            var serviceProvider = HubConnectionHandlerTestUtils.CreateServiceProvider(builder =>
            {
                builder.AddSingleton(tcsService);
            });
            var connectionHandler = serviceProvider.GetService<HubConnectionHandler<LongRunningHub>>();
>>>>>>> f88b7ce0

            using (var client = new TestClient())
            {
                var connectionHandlerTask = await client.ConnectAsync(connectionHandler).OrTimeout();
<<<<<<< HEAD
                await client.BeginUploadStreamAsync("invocation", nameof(MethodHub.StreamingConcat), new StreamPlaceholder("id")).OrTimeout();

                // send integers that are then cast to strings
                await client.SendHubMessageAsync(new StreamDataMessage("id", 5)).OrTimeout();
                await client.SendHubMessageAsync(new StreamDataMessage("id", 10)).OrTimeout();

                await client.SendHubMessageAsync(new StreamCompleteMessage("id")).OrTimeout();
                var response = (CompletionMessage)await client.ReadAsync().OrTimeout();
                
                Assert.Equal("510", response.Result);
            }
        }
        
        [Fact]
        public async Task ServerReportsProtocolMinorVersion()
        {
            var testProtocol = new Mock<IHubProtocol>();
            testProtocol.Setup(m => m.Name).Returns("CustomProtocol");
            testProtocol.Setup(m => m.MinorVersion).Returns(112);
            testProtocol.Setup(m => m.IsVersionSupported(It.IsAny<int>())).Returns(true);
            testProtocol.Setup(m => m.TransferFormat).Returns(TransferFormat.Binary);
            
            var connectionHandler = HubConnectionHandlerTestUtils.GetHubConnectionHandler(typeof(HubT),
                (services) => services.AddSingleton<IHubProtocol>(testProtocol.Object));

            using (var client = new TestClient(protocol: testProtocol.Object))
            {
                var connectionHandlerTask = await client.ConnectAsync(connectionHandler).OrTimeout();

                Assert.NotNull(client.HandshakeResponseMessage);
                Assert.Equal(112, client.HandshakeResponseMessage.MinorVersion);

                client.Dispose();
                await connectionHandlerTask.OrTimeout();
            }
        }

        [Fact]
        public async Task UploadStreamItemInvalidType()
        {
            var serviceProvider = HubConnectionHandlerTestUtils.CreateServiceProvider();
            var connectionHandler = serviceProvider.GetService<HubConnectionHandler<MethodHub>>();

            using (var client = new TestClient())
            {
                var connectionHandlerTask = await client.ConnectAsync(connectionHandler).OrTimeout();
                await client.BeginUploadStreamAsync("invocationId", nameof(MethodHub.TestTypeCastingErrors), new StreamPlaceholder("channelId")).OrTimeout();

                // client is running wild, sending strings not ints. 
                // this error should be propogated to the user's HubMethod code
                await client.SendHubMessageAsync(new StreamItemMessage("channelId", "not a number")).OrTimeout();
                var response = await client.ReadAsync().OrTimeout();

                Assert.Equal(typeof(CompletionMessage), response.GetType());
                Assert.Equal("error identified and caught", (string)((CompletionMessage)response).Result);
=======

                var streamInvocationId = await client.SendStreamInvocationAsync(methodName, args).OrTimeout();
                // Wait for the stream method to start
                await tcsService.StartedMethod.Task.OrTimeout();

                // Cancel the stream which should trigger the CancellationToken in the hub method
                await client.SendHubMessageAsync(new CancelInvocationMessage(streamInvocationId)).OrTimeout();

                var result = await client.ReadAsync().OrTimeout();

                var simpleCompletion = Assert.IsType<CompletionMessage>(result);
                Assert.Null(simpleCompletion.Result);

                // CancellationToken passed to hub method will allow EndMethod to be triggered if it is canceled.
                await tcsService.EndMethod.Task.OrTimeout();

                // Shut down
                client.Dispose();

                await connectionHandlerTask.OrTimeout();
>>>>>>> f88b7ce0
            }
        }

        [Fact]
<<<<<<< HEAD
        public async Task UploadStreamItemInvalidId()
        {
            var serviceProvider = HubConnectionHandlerTestUtils.CreateServiceProvider(services =>
            {
                services.AddSignalR(options => options.EnableDetailedErrors = true);
            });
            var connectionHandler = serviceProvider.GetService<HubConnectionHandler<MethodHub>>();
=======
        public async Task StreamHubMethodCanAcceptCancellationTokenAsArgumentAndBeTriggeredOnConnectionAborted()
        {
            var tcsService = new TcsService();
            var serviceProvider = HubConnectionHandlerTestUtils.CreateServiceProvider(builder =>
            {
                builder.AddSingleton(tcsService);
            });
            var connectionHandler = serviceProvider.GetService<HubConnectionHandler<LongRunningHub>>();
>>>>>>> f88b7ce0

            using (var client = new TestClient())
            {
                var connectionHandlerTask = await client.ConnectAsync(connectionHandler).OrTimeout();
<<<<<<< HEAD
                await client.SendHubMessageAsync(new StreamItemMessage("fake_id", "not a number")).OrTimeout();

                // Client is breaking protocol by sending an invalid id, and should be closed.
                var message = client.TryRead();
                Assert.IsType<CloseMessage>(message);
                Assert.Equal("Connection closed with an error. KeyNotFoundException: No stream with id 'fake_id' could be found.", ((CloseMessage)message).Error);
            }
        }

        [Fact]
        public async Task UploadStreamCompleteInvalidId()
        {
            var serviceProvider = HubConnectionHandlerTestUtils.CreateServiceProvider(services =>
            {
                services.AddSignalR(options => options.EnableDetailedErrors = true);
            });
            var connectionHandler = serviceProvider.GetService<HubConnectionHandler<MethodHub>>();

            using (var client = new TestClient())
            {
                var connectionHandlerTask = await client.ConnectAsync(connectionHandler).OrTimeout();
                await client.SendHubMessageAsync(new StreamCompleteMessage("fake_id")).OrTimeout();

                // Client is breaking protocol by sending an invalid id, and should be closed.
                var message = client.TryRead();
                Assert.IsType<CloseMessage>(message);
                Assert.Equal("Connection closed with an error. KeyNotFoundException: No stream with id 'fake_id' could be found.", ((CloseMessage)message).Error);
            }
        }

        public static string CustomErrorMessage = "custom error for testing ::::)";

        [Fact]
        public async Task UploadStreamCompleteWithError()
        {

=======

                var streamInvocationId = await client.SendStreamInvocationAsync(nameof(LongRunningHub.CancelableStream)).OrTimeout();
                // Wait for the stream method to start
                await tcsService.StartedMethod.Task.OrTimeout();

                // Shut down the client which should trigger the CancellationToken in the hub method
                client.Dispose();

                // CancellationToken passed to hub method will allow EndMethod to be triggered if it is canceled.
                await tcsService.EndMethod.Task.OrTimeout();

                await connectionHandlerTask.OrTimeout();
            }
        }

        [Fact]
        public async Task InvokeHubMethodCannotAcceptCancellationTokenAsArgument()
        {
>>>>>>> f88b7ce0
            var serviceProvider = HubConnectionHandlerTestUtils.CreateServiceProvider();
            var connectionHandler = serviceProvider.GetService<HubConnectionHandler<MethodHub>>();

            using (var client = new TestClient())
            {
                var connectionHandlerTask = await client.ConnectAsync(connectionHandler).OrTimeout();
<<<<<<< HEAD
                await client.BeginUploadStreamAsync("invocation", nameof(MethodHub.TestCustomErrorPassing), new StreamPlaceholder("id")).OrTimeout();
                await client.SendHubMessageAsync(new StreamCompleteMessage("id", CustomErrorMessage)).OrTimeout();

                var response = (CompletionMessage)await client.ReadAsync().OrTimeout();
                Assert.True((bool)response.Result);
=======

                var invocationId = await client.SendInvocationAsync(nameof(MethodHub.InvalidArgument)).OrTimeout();

                var completion = Assert.IsType<CompletionMessage>(await client.ReadAsync().OrTimeout());

                Assert.Equal("Failed to invoke 'InvalidArgument' due to an error on the server.", completion.Error);

                client.Dispose();

                await connectionHandlerTask.OrTimeout();
>>>>>>> f88b7ce0
            }
        }

        private class CustomHubActivator<THub> : IHubActivator<THub> where THub : Hub
        {
            public int ReleaseCount;
            private IServiceProvider _serviceProvider;

            public CustomHubActivator(IServiceProvider serviceProvider)
            {
                _serviceProvider = serviceProvider;
            }

            public THub Create()
            {
                return new DefaultHubActivator<THub>(_serviceProvider).Create();
            }

            public void Release(THub hub)
            {
                ReleaseCount++;
                hub.Dispose();
            }
        }

        public static IEnumerable<object[]> HubTypes()
        {
            yield return new[] { typeof(DynamicTestHub) };
            yield return new[] { typeof(MethodHub) };
            yield return new[] { typeof(HubT) };
        }

        public class TestHttpContextFeature : IHttpContextFeature
        {
            public HttpContext HttpContext { get; set; }
        }

        private class TestUserIdProvider : IUserIdProvider
        {
            private readonly Func<HubConnectionContext, string> _getUserId;

            public TestUserIdProvider(Func<HubConnectionContext, string> getUserId)
            {
                _getUserId = getUserId;
            }

            public string GetUserId(HubConnectionContext connection) => _getUserId(connection);
        }

        private class SampleObject
        {
            public SampleObject(string foo, int bar)
            {
                Bar = bar;
                Foo = foo;
            }
            public int Bar { get; }
            public string Foo { get; }
        }
    }
}<|MERGE_RESOLUTION|>--- conflicted
+++ resolved
@@ -2469,7 +2469,6 @@
             }
         }
 
-<<<<<<< HEAD
         [Fact]
         public async Task UploadStreamItemInvalidTypeAutoCasts()
         {
@@ -2477,25 +2476,10 @@
 
             var serviceProvider = HubConnectionHandlerTestUtils.CreateServiceProvider();
             var connectionHandler = serviceProvider.GetService<HubConnectionHandler<MethodHub>>();
-=======
-        [Theory]
-        [InlineData(nameof(LongRunningHub.CancelableStream))]
-        [InlineData(nameof(LongRunningHub.CancelableStream2), 1, 2)]
-        [InlineData(nameof(LongRunningHub.CancelableStreamMiddle), 1, 2)]
-        public async Task StreamHubMethodCanAcceptCancellationTokenAsArgumentAndBeTriggeredOnCancellation(string methodName, params object[] args)
-        {
-            var tcsService = new TcsService();
-            var serviceProvider = HubConnectionHandlerTestUtils.CreateServiceProvider(builder =>
-            {
-                builder.AddSingleton(tcsService);
-            });
-            var connectionHandler = serviceProvider.GetService<HubConnectionHandler<LongRunningHub>>();
->>>>>>> f88b7ce0
 
             using (var client = new TestClient())
             {
                 var connectionHandlerTask = await client.ConnectAsync(connectionHandler).OrTimeout();
-<<<<<<< HEAD
                 await client.BeginUploadStreamAsync("invocation", nameof(MethodHub.StreamingConcat), new StreamPlaceholder("id")).OrTimeout();
 
                 // send integers that are then cast to strings
@@ -2551,33 +2535,10 @@
 
                 Assert.Equal(typeof(CompletionMessage), response.GetType());
                 Assert.Equal("error identified and caught", (string)((CompletionMessage)response).Result);
-=======
-
-                var streamInvocationId = await client.SendStreamInvocationAsync(methodName, args).OrTimeout();
-                // Wait for the stream method to start
-                await tcsService.StartedMethod.Task.OrTimeout();
-
-                // Cancel the stream which should trigger the CancellationToken in the hub method
-                await client.SendHubMessageAsync(new CancelInvocationMessage(streamInvocationId)).OrTimeout();
-
-                var result = await client.ReadAsync().OrTimeout();
-
-                var simpleCompletion = Assert.IsType<CompletionMessage>(result);
-                Assert.Null(simpleCompletion.Result);
-
-                // CancellationToken passed to hub method will allow EndMethod to be triggered if it is canceled.
-                await tcsService.EndMethod.Task.OrTimeout();
-
-                // Shut down
-                client.Dispose();
-
-                await connectionHandlerTask.OrTimeout();
->>>>>>> f88b7ce0
-            }
-        }
-
-        [Fact]
-<<<<<<< HEAD
+            }
+        }
+
+        [Fact]
         public async Task UploadStreamItemInvalidId()
         {
             var serviceProvider = HubConnectionHandlerTestUtils.CreateServiceProvider(services =>
@@ -2585,21 +2546,10 @@
                 services.AddSignalR(options => options.EnableDetailedErrors = true);
             });
             var connectionHandler = serviceProvider.GetService<HubConnectionHandler<MethodHub>>();
-=======
-        public async Task StreamHubMethodCanAcceptCancellationTokenAsArgumentAndBeTriggeredOnConnectionAborted()
-        {
-            var tcsService = new TcsService();
-            var serviceProvider = HubConnectionHandlerTestUtils.CreateServiceProvider(builder =>
-            {
-                builder.AddSingleton(tcsService);
-            });
-            var connectionHandler = serviceProvider.GetService<HubConnectionHandler<LongRunningHub>>();
->>>>>>> f88b7ce0
 
             using (var client = new TestClient())
             {
                 var connectionHandlerTask = await client.ConnectAsync(connectionHandler).OrTimeout();
-<<<<<<< HEAD
                 await client.SendHubMessageAsync(new StreamItemMessage("fake_id", "not a number")).OrTimeout();
 
                 // Client is breaking protocol by sending an invalid id, and should be closed.
@@ -2636,7 +2586,72 @@
         public async Task UploadStreamCompleteWithError()
         {
 
-=======
+            var serviceProvider = HubConnectionHandlerTestUtils.CreateServiceProvider();
+            var connectionHandler = serviceProvider.GetService<HubConnectionHandler<MethodHub>>();
+
+            using (var client = new TestClient())
+            {
+                var connectionHandlerTask = await client.ConnectAsync(connectionHandler).OrTimeout();
+                await client.BeginUploadStreamAsync("invocation", nameof(MethodHub.TestCustomErrorPassing), new StreamPlaceholder("id")).OrTimeout();
+                await client.SendHubMessageAsync(new StreamCompleteMessage("id", CustomErrorMessage)).OrTimeout();
+
+                var response = (CompletionMessage)await client.ReadAsync().OrTimeout();
+                Assert.True((bool)response.Result);
+            }
+        }
+
+        [Theory]
+        [InlineData(nameof(LongRunningHub.CancelableStream))]
+        [InlineData(nameof(LongRunningHub.CancelableStream2), 1, 2)]
+        [InlineData(nameof(LongRunningHub.CancelableStreamMiddle), 1, 2)]
+        public async Task StreamHubMethodCanAcceptCancellationTokenAsArgumentAndBeTriggeredOnCancellation(string methodName, params object[] args)
+        {
+            var tcsService = new TcsService();
+            var serviceProvider = HubConnectionHandlerTestUtils.CreateServiceProvider(builder =>
+            {
+                builder.AddSingleton(tcsService);
+            });
+            var connectionHandler = serviceProvider.GetService<HubConnectionHandler<LongRunningHub>>();
+
+            using (var client = new TestClient())
+            {
+                var connectionHandlerTask = await client.ConnectAsync(connectionHandler).OrTimeout();
+
+                var streamInvocationId = await client.SendStreamInvocationAsync(methodName, args).OrTimeout();
+                // Wait for the stream method to start
+                await tcsService.StartedMethod.Task.OrTimeout();
+
+                // Cancel the stream which should trigger the CancellationToken in the hub method
+                await client.SendHubMessageAsync(new CancelInvocationMessage(streamInvocationId)).OrTimeout();
+
+                var result = await client.ReadAsync().OrTimeout();
+
+                var simpleCompletion = Assert.IsType<CompletionMessage>(result);
+                Assert.Null(simpleCompletion.Result);
+
+                // CancellationToken passed to hub method will allow EndMethod to be triggered if it is canceled.
+                await tcsService.EndMethod.Task.OrTimeout();
+
+                // Shut down
+                client.Dispose();
+
+                await connectionHandlerTask.OrTimeout();
+            }
+        }
+
+        [Fact]
+        public async Task StreamHubMethodCanAcceptCancellationTokenAsArgumentAndBeTriggeredOnConnectionAborted()
+        {
+            var tcsService = new TcsService();
+            var serviceProvider = HubConnectionHandlerTestUtils.CreateServiceProvider(builder =>
+            {
+                builder.AddSingleton(tcsService);
+            });
+            var connectionHandler = serviceProvider.GetService<HubConnectionHandler<LongRunningHub>>();
+
+            using (var client = new TestClient())
+            {
+                var connectionHandlerTask = await client.ConnectAsync(connectionHandler).OrTimeout();
 
                 var streamInvocationId = await client.SendStreamInvocationAsync(nameof(LongRunningHub.CancelableStream)).OrTimeout();
                 // Wait for the stream method to start
@@ -2655,20 +2670,12 @@
         [Fact]
         public async Task InvokeHubMethodCannotAcceptCancellationTokenAsArgument()
         {
->>>>>>> f88b7ce0
             var serviceProvider = HubConnectionHandlerTestUtils.CreateServiceProvider();
             var connectionHandler = serviceProvider.GetService<HubConnectionHandler<MethodHub>>();
 
             using (var client = new TestClient())
             {
                 var connectionHandlerTask = await client.ConnectAsync(connectionHandler).OrTimeout();
-<<<<<<< HEAD
-                await client.BeginUploadStreamAsync("invocation", nameof(MethodHub.TestCustomErrorPassing), new StreamPlaceholder("id")).OrTimeout();
-                await client.SendHubMessageAsync(new StreamCompleteMessage("id", CustomErrorMessage)).OrTimeout();
-
-                var response = (CompletionMessage)await client.ReadAsync().OrTimeout();
-                Assert.True((bool)response.Result);
-=======
 
                 var invocationId = await client.SendInvocationAsync(nameof(MethodHub.InvalidArgument)).OrTimeout();
 
@@ -2679,7 +2686,6 @@
                 client.Dispose();
 
                 await connectionHandlerTask.OrTimeout();
->>>>>>> f88b7ce0
             }
         }
 
