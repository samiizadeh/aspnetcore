--- conflicted
+++ resolved
@@ -1,65 +1,10 @@
 <Project>
-<<<<<<< HEAD
-  <PropertyGroup>
-    <_TemplatesDirectory>$(MSBuildThisFileDirectory)tools\templates\</_TemplatesDirectory>
-    <_WorkRoot>$(RepositoryRoot).w\</_WorkRoot>
-    <PreviousArchivePropsFile>$(MSBuildThisFileDirectory)PreviousArchiveManifest.props</PreviousArchivePropsFile>
-    <MetapackageRestoreSource>$(RepositoryRoot).deps\Signed\Packages\</MetapackageRestoreSource>
-    <LzmaOutputPackageName>nuGetPackagesArchive-$(PackageVersion)</LzmaOutputPackageName>
-    <FallbackStagingDir>$(_WorkRoot)obj\$(LzmaOutputPackageName)\</FallbackStagingDir>
-    <FallbackOutputDir>$(ArtifactsDir)lzma\</FallbackOutputDir>
-    <FallbackOutputPath>$(FallbackOutputDir)$(LzmaOutputPackageName).lzma</FallbackOutputPath>
-    <FallbackAntaresZipOutputPath>$(FallbackOutputDir)$(LzmaOutputPackageName)-antares.zip</FallbackAntaresZipOutputPath>
-    <GeneratedFallbackRestoreSourcesPropsPath>$(_WorkRoot)restoresources.$(LzmaOutputPackageName).props</GeneratedFallbackRestoreSourcesPropsPath>
-  </PropertyGroup>
-
-  <Import Project="$(PreviousArchivePropsFile)" Condition="Exists($(PreviousArchivePropsFile))" />
-
-  <Target Name="BuildFallbackArchive" DependsOnTargets="ResolveRepoInfo">
-    <!-- Clear the directories -->
-    <RemoveDir Directories="$(_WorkRoot)" />
-
-    <!-- Copy the archive template -->
-    <Copy SourceFiles="$(_TemplatesDirectory)Archive\Archive.csproj" DestinationFiles="$(_WorkRoot)Archive.csproj" />
-
-    <!-- Copy the archive template -->
-    <RepoTasks.AddArchiveReferences
-      ReferencePackagePath="$(_WorkRoot)Archive.csproj"
-      BuildArtifacts="@(ArtifactInfo)"
-      PackageArtifacts="@(PackageArtifact)"
-      ExternalDependencies="@(ExternalDependency)"
-      MetapackageVersion="$(PackageVersion)" />
-=======
   <Target Name="BuildFallbackArchive" DependsOnTargets="ResolveRepoInfo;GeneratePropsFiles">
->>>>>>> bf03fee4
 
     <ItemGroup>
       <ArchiveProjects Include="$(RepositoryRoot)src\PackageArchive\Archive.*\*.*proj" />
     </ItemGroup>
 
-<<<<<<< HEAD
-    <RepoTasks.GenerateRestoreSourcesPropsFile
-      Sources="@(_FallbackArchiveRestoreSources)"
-      OutputPath="$(GeneratedFallbackRestoreSourcesPropsPath)" />
-
-    <!-- Create the Staging Dir -->
-    <MakeDir Directories="$(FallbackStagingDir);$(FallbackOutputDir)" />
-
-    <!-- Restore the target project -->
-    <MSBuild
-      Projects="$(_WorkRoot)Archive.csproj"
-      Targets="Restore"
-      Properties="RestorePackagesPath=$(FallbackStagingDir);RuntimeFrameworkVersion=$(MicrosoftNETCoreApp22PackageVersion);DotNetRestoreSourcePropsPath=$(GeneratedFallbackRestoreSourcesPropsPath);DotNetBuildOffline=true;AspNetUniverseBuildOffline=true" />
-
-    <!-- Create the archive -->
-    <RepoTasks.CreateLzma OutputPath="$(FallbackOutputPath)" Sources="$(FallbackStagingDir)" />
-  </Target>
-
-  <Target Name="UpdatePreviousArchiveManifest">
-    <Error Text="Please only specify one of PreviousLzmaUrl or PreviousLzmaFile but not both" Condition="'$(PreviousLzmaUrl)' != '' AND '$(PreviousLzmaFile)' != ''" />
-
-=======
->>>>>>> bf03fee4
     <PropertyGroup>
       <ArchiveBuildProps>
         DotNetRestoreSourcePropsPath=$(GeneratedRestoreSourcesPropsPath);
