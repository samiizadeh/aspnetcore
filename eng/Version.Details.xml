--- conflicted
+++ resolved
@@ -396,15 +396,9 @@
       <Uri>https://github.com/dotnet/extensions</Uri>
       <Sha>3e6ac0735cb62d4c8b63e131d956397a87ea26f7</Sha>
     </Dependency>
-<<<<<<< HEAD
-    <Dependency Name="Microsoft.Extensions.TimeProvider.Testing" Version="9.0.0-alpha.1.23505.4">
-      <Uri>https://github.com/dotnet/extensions</Uri>
-      <Sha>3e6ac0735cb62d4c8b63e131d956397a87ea26f7</Sha>
-=======
     <Dependency Name="Microsoft.Extensions.TimeProvider.Testing" Version="9.0.0-alpha.1.23508.1">
       <Uri>https://github.com/dotnet/extensions</Uri>
       <Sha>88f776e836534c3303aab30afdf9e43f54727a48</Sha>
->>>>>>> a2ce0b2b
     </Dependency>
     <Dependency Name="NuGet.Frameworks" Version="6.2.4">
       <Uri>https://github.com/nuget/nuget.client</Uri>
